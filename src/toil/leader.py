# Copyright (C) 2015 UCSC Computational Genomics Lab
#
# Licensed under the Apache License, Version 2.0 (the "License");
# you may not use this file except in compliance with the License.
# You may obtain a copy of the License at
#
#     http://www.apache.org/licenses/LICENSE-2.0
#
# Unless required by applicable law or agreed to in writing, software
# distributed under the License is distributed on an "AS IS" BASIS,
# WITHOUT WARRANTIES OR CONDITIONS OF ANY KIND, either express or implied.
# See the License for the specific language governing permissions and
# limitations under the License.

"""
The leader script (of the leader/worker pair) for running jobs.
"""
from __future__ import absolute_import
import logging
import time
import json
from multiprocessing import Process
from multiprocessing import JoinableQueue as Queue
import cPickle
<<<<<<< HEAD
from toil.lib.bioio import getTotalCpuTime
from toil.provisioners.clusterScaler import ClusterScaler
from toil.batchSystems.jobDispatcher import JobDispatcher
=======

from bd2k.util.expando import Expando
from toil import resolveEntryPoint
from toil.lib.bioio import getTotalCpuTime, logStream
>>>>>>> 37c817ad

logger = logging.getLogger( __name__ )

####################################################
##Stats/logging aggregation
####################################################

def statsAndLoggingAggregatorProcess(jobStore, stop):
    """
    The following function is used for collating stats/reporting log messages 
    from the workers.
    Works inside of a separate process, collates as long as the stop flag is 
    not True.
    """
    #  Overall timing
    startTime = time.time()
    startClock = getTotalCpuTime()

    def callback(fileHandle):
        stats = json.load(fileHandle, object_hook=Expando)
        workers = stats.workers
        try:
            logs = workers.log
        except AttributeError:
            # To be expected if there were no calls to logToMaster()
            pass
        else:
            for message in logs:
                logger.log(int(message.level),
                           "Got message from job at time: %s : %s",
                           time.strftime("%m-%d-%Y %H:%M:%S"), message.text)

        for log in stats.logs:
            logger.info("%s:     %s", log.jobStoreID, log.text)

    while True:
        # This is a indirect way of getting a message to the process to exit
        if not stop.empty():
            jobStore.readStatsAndLogging(callback)
            break
        if jobStore.readStatsAndLogging(callback) == 0:
            time.sleep(0.5)  # Avoid cycling too fast

    # Finish the stats file
    text = json.dumps(dict(total_time=str(time.time() - startTime),
                           total_clock=str(getTotalCpuTime() - startClock)))
    jobStore.writeStatsAndLogging(text)

class FailedJobsException( Exception ):
    def __init__( self, jobStoreString, numberOfFailedJobs ):
        super( FailedJobsException, self ).__init__( "The job store '%s' contains %i failed jobs" % (jobStoreString, numberOfFailedJobs))
        self.jobStoreString = jobStoreString
        self.numberOfFailedJobs = numberOfFailedJobs

def mainLoop(config, batchSystem, provisioner, jobStore, rootJobWrapper):
    """
    This is the main loop from which jobs are issued and processed.
    
    :raises: toil.leader.FailedJobsException if at the end of function their remain
    failed jobs
    
    :return: The return value of the root job's run function.
    """

    # Start the stats/logging aggregation process
   
    stopStatsAndLoggingAggregatorProcess = Queue() #When this is s
    worker = Process(target=statsAndLoggingAggregatorProcess,
                     args=(jobStore, stopStatsAndLoggingAggregatorProcess))
    worker.start()
    
    # Create the job dispatcher
   
    jobDispatcher = JobDispatcher(config, batchSystem, jobStore, rootJobWrapper)
     
    # Create cluster scaling processes if the provisioner is not None
     
    if provisioner != None:
        clusterScaler = ClusterScaler(provisioner, jobDispatcher, config)
        jobDispatcher.clusterScaler = clusterScaler
    
    # Run the batch
    
    totalFailedJobs = jobDispatcher.dispatch()

    logger.info("Finished the main loop")
    
    # Shutdown worker nodes if using a provisioning instance 
    
    if provisioner != None:
        logger.info("Waiting for workers to shutdown")
        startTime = time.time()
        clusterScaler.shutdown()
        logger.info("Worker shutdown complete in %s seconds", time.time() - startTime)

    # Finish up the stats/logging aggregation process
    
    logger.info("Waiting for stats and logging collator process to finish")
    startTime = time.time()
    stopStatsAndLoggingAggregatorProcess.put(True)
    worker.join()
    logger.info("Stats/logging finished collating in %s seconds", time.time() - startTime)

    # Parse out the return value from the root job
    
    with jobStore.readSharedFileStream("rootJobReturnValue") as fH:
        jobStoreFileID = fH.read()
    with jobStore.readFileStream(jobStoreFileID) as fH:
        rootJobReturnValue = cPickle.load(fH)
    
    # Decide how to exit
    
    if totalFailedJobs > 0:
        if config.clean == "onError" or config.clean == "always" :
            jobStore.deleteJobStore()
        # in addition to cleaning on exceptions, onError should clean if there are any failed jobs
        raise FailedJobsException( config.jobStore, totalFailedJobs )

    if config.clean == "onSuccess" or config.clean == "always":
        jobStore.deleteJobStore()

    return rootJobReturnValue<|MERGE_RESOLUTION|>--- conflicted
+++ resolved
@@ -22,16 +22,10 @@
 from multiprocessing import Process
 from multiprocessing import JoinableQueue as Queue
 import cPickle
-<<<<<<< HEAD
-from toil.lib.bioio import getTotalCpuTime
 from toil.provisioners.clusterScaler import ClusterScaler
 from toil.batchSystems.jobDispatcher import JobDispatcher
-=======
-
 from bd2k.util.expando import Expando
-from toil import resolveEntryPoint
-from toil.lib.bioio import getTotalCpuTime, logStream
->>>>>>> 37c817ad
+from toil.lib.bioio import getTotalCpuTime
 
 logger = logging.getLogger( __name__ )
 
