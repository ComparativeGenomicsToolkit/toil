# Copyright (C) 2015-2016 Regents of the University of California
#
# Licensed under the Apache License, Version 2.0 (the "License");
# you may not use this file except in compliance with the License.
# You may obtain a copy of the License at
#
#     http://www.apache.org/licenses/LICENSE-2.0
#
# Unless required by applicable law or agreed to in writing, software
# distributed under the License is distributed on an "AS IS" BASIS,
# WITHOUT WARRANTIES OR CONDITIONS OF ANY KIND, either express or implied.
# See the License for the specific language governing permissions and
# limitations under the License.

"""
The leader script (of the leader/worker pair) for running jobs.
"""
from __future__ import absolute_import

import logging
import gzip
import os
import time
from collections import namedtuple

# Python 3 compatibility imports
from six.moves import cPickle

from bd2k.util.expando import Expando
from bd2k.util.humanize import bytes2human

from toil import resolveEntryPoint
from toil.jobStores.abstractJobStore import NoSuchJobException
from toil.provisioners.clusterScaler import ClusterScaler
from toil.serviceManager import ServiceManager
from toil.statsAndLogging import StatsAndLogging
from toil.jobGraph import JobNode
from toil.job import ServiceJobNode
from toil.toilState import ToilState

logger = logging.getLogger( __name__ )

####################################################
# Exception thrown by the Leader class when one or more jobs fails
####################################################

class FailedJobsException( Exception ):
    def __init__(self, jobStoreLocator, failedJobs, jobStore):
        msg = "The job store '%s' contains %i failed jobs" % (jobStoreLocator, len(failedJobs))
        try:
            msg += ": %s" % ", ".join((str(failedJob) for failedJob in failedJobs))
            for jobNode in failedJobs:
                job = jobStore.load(jobNode.jobStoreID)
                if job.logJobStoreFileID:
                    msg += "\n=========> Failed job %s \n" % jobNode
                    with job.getLogFileHandle(jobStore) as fH:
                        msg += fH.read()
                    msg += "<=========\n"
        # catch failures to prepare more complex details and only return the basics
        except:
            logger.exception('Exception when compiling information about failed jobs')
        super( FailedJobsException, self ).__init__(msg)
        self.jobStoreLocator = jobStoreLocator
        self.numberOfFailedJobs = len(failedJobs)

####################################################
# Exception thrown by the Leader class when a deadlock is encountered due to insufficient
# resources to run the workflow
####################################################

class DeadlockException( Exception ):
    def __init__(self, msg):
        msg = "Deadlock encountered: " + msg
        super( DeadlockException, self ).__init__(msg)

####################################################
##Following class represents the leader
####################################################

class Leader:
    """ Class that encapsulates the logic of the leader.
    """
    def __init__(self, config, batchSystem, provisioner, jobStore, rootJob, jobCache=None):
        """
        :param toil.common.Config config:
        :param toil.batchSystems.abstractBatchSystem.AbstractBatchSystem batchSystem:
        :param toil.provisioners.abstractProvisioner.AbstractProvisioner provisioner
        :param toil.jobStores.abstractJobStore.AbstractJobStore jobStore:
        :param toil.jobGraph.JobGraph rootJob

        If jobCache is passed, it must be a dict from job ID to pre-existing
        JobGraph objects. Jobs will be loaded from the cache (which can be
        downloaded from the jobStore in a batch) during the construction of the ToilState object.
        """
        # Object containing parameters for the run
        self.config = config

        # The job store
        self.jobStore = jobStore
        self.jobStoreLocator = config.jobStore

        # Get a snap shot of the current state of the jobs in the jobStore
        self.toilState = ToilState(jobStore, rootJob, jobCache=jobCache)
        logger.info("Found %s jobs to start and %i jobs with successors to run",
                        len(self.toilState.updatedJobs), len(self.toilState.successorCounts))

        # Batch system
        self.batchSystem = batchSystem
        assert len(self.batchSystem.getIssuedBatchJobIDs()) == 0 #Batch system must start with no active jobs!
        logger.info("Checked batch system has no running jobs and no updated jobs")

        # Map of batch system IDs to IsseudJob tuples
        self.jobBatchSystemIDToIssuedJob = {}

        # Number of preempetable jobs currently being run by batch system
        self.preemptableJobsIssued = 0

        # Tracking the number service jobs issued,
        # this is used limit the number of services issued to the batch system
        self.serviceJobsIssued = 0
        self.serviceJobsToBeIssued = [] # A queue of service jobs that await scheduling
        #Equivalents for service jobs to be run on preemptable nodes
        self.preemptableServiceJobsIssued = 0
        self.preemptableServiceJobsToBeIssued = []

        # Hash to store number of times a job is lost by the batch system,
        # used to decide if to reissue an apparently missing job
        self.reissueMissingJobs_missingHash = {}

        # Class used to create/destroy nodes in the cluster, may be None if
        # using a statically defined cluster
        self.provisioner = provisioner

        # Create cluster scaling thread if the provisioner is not None
        self.clusterScaler = None if self.provisioner is None else ClusterScaler(self.provisioner, self, self.config)

        # A service manager thread to start and terminate services
        self.serviceManager = ServiceManager(jobStore, self.toilState)

        # A thread to manage the aggregation of statistics and logging from the run
        self.statsAndLogging = StatsAndLogging(self.jobStore, self.config)

        # Set used to monitor deadlocked jobs
        self.potentialDeadlockedJobs = set()
        self.potentialDeadlockTime = 0

        # internal jobs we should not expose at top level debugging
        self.debugJobNames = ("CWLJob", "CWLWorkflow", "CWLScatter", "CWLGather",
                              "ResolveIndirect")

    def run(self):
        """
        This runs the leader process to issue and manage jobs.

        :raises: toil.leader.FailedJobsException if at the end of function their remain \
        failed jobs

        :return: The return value of the root job's run function.
        :rtype: Any
        """
        # Start the stats/logging aggregation thread
        self.statsAndLogging.start()
        try:

            # Start service manager thread
            self.serviceManager.start()
            try:

                # Create cluster scaling processes if not None
                if self.clusterScaler != None:
                    self.clusterScaler.start()

                try:
                    # Run the main loop
                    self.innerLoop()
                finally:
                    if self.clusterScaler is not None:
                        logger.info('Waiting for workers to shutdown')
                        startTime = time.time()
                        self.clusterScaler.shutdown()
                        logger.info('Worker shutdown complete in %s seconds', time.time() - startTime)

            finally:
                # Ensure service manager thread is properly shutdown
                self.serviceManager.shutdown()

        finally:
            # Ensure the stats and logging thread is properly shutdown
            self.statsAndLogging.shutdown()

        # Filter the failed jobs
        self.toilState.totalFailedJobs = filter(lambda j : self.jobStore.exists(j.jobStoreID), self.toilState.totalFailedJobs)

        logger.info("Finished toil run %s" %
                     ("successfully" if len(self.toilState.totalFailedJobs) == 0 else ("with %s failed jobs" % len(self.toilState.totalFailedJobs))))

        if len(self.toilState.totalFailedJobs):
            logger.info("Failed jobs at end of the run: %s", ' '.join(str(job) for job in self.toilState.totalFailedJobs))
        # Cleanup
        if len(self.toilState.totalFailedJobs) > 0:
            raise FailedJobsException(self.config.jobStore, self.toilState.totalFailedJobs, self.jobStore)

        # Parse out the return value from the root job
        with self.jobStore.readSharedFileStream('rootJobReturnValue') as fH:
            try:
                return cPickle.load(fH)
            except EOFError:
                logger.exception('Failed to unpickle root job return value')
                raise FailedJobsException(self.config.jobStore, self.toilState.totalFailedJobs, self.jobStore)

    def innerLoop(self):
        """
        The main loop for processing jobs by the leader.
        """
        # Sets up the timing of the jobGraph rescuing method
        timeSinceJobsLastRescued = time.time()

        logger.info("Starting the main loop")
        while True:
            # Process jobs that are ready to be scheduled/have successors to schedule
            if len(self.toilState.updatedJobs) > 0:
                logger.debug('Built the jobs list, currently have %i jobs to update and %i jobs issued',
                             len(self.toilState.updatedJobs), self.getNumberOfJobsIssued())

                updatedJobs = self.toilState.updatedJobs # The updated jobs to consider below
                self.toilState.updatedJobs = set() # Resetting the list for the next set

                for jobGraph, resultStatus in updatedJobs:

                    logger.debug('Updating status of job %s with ID %s: with result status: %s',
                                 jobGraph, jobGraph.jobStoreID, resultStatus)

                    # This stops a job with services being issued by the serviceManager from
                    # being considered further in this loop. This catch is necessary because
                    # the job's service's can fail while being issued, causing the job to be
                    # added to updated jobs.
                    if jobGraph in self.serviceManager.jobGraphsWithServicesBeingStarted:
                        logger.debug("Got a job to update which is still owned by the service "
                                     "manager: %s", jobGraph.jobStoreID)
                        continue

                    # If some of the jobs successors failed then either fail the job
                    # or restart it if it has retries left and is a checkpoint job
                    if jobGraph.jobStoreID in self.toilState.hasFailedSuccessors:

                        # If the job has services running, signal for them to be killed
                        # once they are killed then the jobGraph will be re-added to the
                        # updatedJobs set and then scheduled to be removed
                        if jobGraph.jobStoreID in self.toilState.servicesIssued:
                            logger.debug("Telling job: %s to terminate its services due to successor failure",
                                         jobGraph.jobStoreID)
                            self.serviceManager.killServices(self.toilState.servicesIssued[jobGraph.jobStoreID],
                                                        error=True)

                        # If the job has non-service jobs running wait for them to finish
                        # the job will be re-added to the updated jobs when these jobs are done
                        elif jobGraph.jobStoreID in self.toilState.successorCounts:
                            logger.debug("Job %s with ID: %s with failed successors still has successor jobs running",
                                         jobGraph, jobGraph.jobStoreID)
                            continue

                        # If the job is a checkpoint and has remaining retries then reissue it.
                        elif jobGraph.checkpoint is not None and jobGraph.remainingRetryCount > 0:
                            logger.warn('Job: %s is being restarted as a checkpoint after the total '
                                        'failure of jobs in its subtree.', jobGraph.jobStoreID)
                            self.issueJob(JobNode.fromJobGraph(jobGraph))
                        else: # Mark it totally failed
                            logger.debug("Job %s is being processed as completely failed", jobGraph.jobStoreID)
                            self.processTotallyFailedJob(jobGraph)

                    # If the jobGraph has a command it must be run before any successors.
                    # Similarly, if the job previously failed we rerun it, even if it doesn't have a
                    # command to run, to eliminate any parts of the stack now completed.
                    elif jobGraph.command is not None or resultStatus != 0:
                        isServiceJob = jobGraph.jobStoreID in self.toilState.serviceJobStoreIDToPredecessorJob

                        # If the job has run out of retries or is a service job whose error flag has
                        # been indicated, fail the job.
                        if (jobGraph.remainingRetryCount == 0
                            or isServiceJob and not self.jobStore.fileExists(jobGraph.errorJobStoreID)):
                            self.processTotallyFailedJob(jobGraph)
                            logger.warn("Job %s with ID %s is completely failed",
                                        jobGraph, jobGraph.jobStoreID)
                        else:
                            # Otherwise try the job again
                            self.issueJob(JobNode.fromJobGraph(jobGraph))

                    # If the job has services to run, which have not been started, start them
                    elif len(jobGraph.services) > 0:
                        # Build a map from the service jobs to the job and a map
                        # of the services created for the job
                        assert jobGraph.jobStoreID not in self.toilState.servicesIssued
                        self.toilState.servicesIssued[jobGraph.jobStoreID] = {}
                        for serviceJobList in jobGraph.services:
                            for serviceTuple in serviceJobList:
                                serviceID = serviceTuple.jobStoreID
                                assert serviceID not in self.toilState.serviceJobStoreIDToPredecessorJob
                                self.toilState.serviceJobStoreIDToPredecessorJob[serviceID] = jobGraph
                                self.toilState.servicesIssued[jobGraph.jobStoreID][serviceID] = serviceTuple

                        # Use the service manager to start the services
                        self.serviceManager.scheduleServices(jobGraph)

                        logger.debug("Giving job: %s to service manager to schedule its jobs", jobGraph.jobStoreID)

                    # There exist successors to run
                    elif len(jobGraph.stack) > 0:
                        assert len(jobGraph.stack[-1]) > 0
                        logger.debug("Job: %s has %i successors to schedule",
                                     jobGraph.jobStoreID, len(jobGraph.stack[-1]))
                        #Record the number of successors that must be completed before
                        #the jobGraph can be considered again
                        assert jobGraph.jobStoreID not in self.toilState.successorCounts
                        self.toilState.successorCounts[jobGraph.jobStoreID] = len(jobGraph.stack[-1])
                        #List of successors to schedule
                        successors = []

                        #For each successor schedule if all predecessors have been completed
                        for jobNode in jobGraph.stack[-1]:
                            successorJobStoreID = jobNode.jobStoreID
                            #Build map from successor to predecessors.
                            if successorJobStoreID not in self.toilState.successorJobStoreIDToPredecessorJobs:
                                self.toilState.successorJobStoreIDToPredecessorJobs[successorJobStoreID] = []
                            self.toilState.successorJobStoreIDToPredecessorJobs[successorJobStoreID].append(jobGraph)
                            #Case that the jobGraph has multiple predecessors
                            if jobNode.predecessorNumber > 1:
                                logger.debug("Successor job: %s of job: %s has multiple "
                                             "predecessors", jobNode, jobGraph)

                                # Get the successor job, using a cache
                                # (if the successor job has already been seen it will be in this cache,
                                # but otherwise put it in the cache)
                                if successorJobStoreID not in self.toilState.jobsToBeScheduledWithMultiplePredecessors:
                                    self.toilState.jobsToBeScheduledWithMultiplePredecessors[successorJobStoreID] = self.jobStore.load(successorJobStoreID)
                                successorJobGraph = self.toilState.jobsToBeScheduledWithMultiplePredecessors[successorJobStoreID]

                                #Add the jobGraph as a finished predecessor to the successor
                                successorJobGraph.predecessorsFinished.add(jobGraph.jobStoreID)

                                # If the successor is in the set of successors of failed jobs
                                if successorJobStoreID in self.toilState.failedSuccessors:
                                    logger.debug("Successor job: %s of job: %s has failed "
                                                 "predecessors", jobNode, jobGraph)

                                    # Add the job to the set having failed successors
                                    self.toilState.hasFailedSuccessors.add(jobGraph.jobStoreID)

                                    # Reduce active successor count and remove the successor as an active successor of the job
                                    self.toilState.successorCounts[jobGraph.jobStoreID] -= 1
                                    assert self.toilState.successorCounts[jobGraph.jobStoreID] >= 0
                                    self.toilState.successorJobStoreIDToPredecessorJobs[successorJobStoreID].remove(jobGraph)
                                    if len(self.toilState.successorJobStoreIDToPredecessorJobs[successorJobStoreID]) == 0:
                                        self.toilState.successorJobStoreIDToPredecessorJobs.pop(successorJobStoreID)

                                    # If the job now has no active successors add to active jobs
                                    # so it can be processed as a job with failed successors
                                    if self.toilState.successorCounts[jobGraph.jobStoreID] == 0:
                                        logger.debug("Job: %s has no successors to run "
                                                     "and some are failed, adding to list of jobs "
                                                     "with failed successors", jobGraph)
                                        self.toilState.successorCounts.pop(jobGraph.jobStoreID)
                                        self.toilState.updatedJobs.add((jobGraph, 0))
                                        continue

                                # If the successor job's predecessors have all not all completed then
                                # ignore the jobGraph as is not yet ready to run
                                assert len(successorJobGraph.predecessorsFinished) <= successorJobGraph.predecessorNumber
                                if len(successorJobGraph.predecessorsFinished) < successorJobGraph.predecessorNumber:
                                    continue
                                else:
                                    # Remove the successor job from the cache
                                    self.toilState.jobsToBeScheduledWithMultiplePredecessors.pop(successorJobStoreID)

                            # Add successor to list of successors to schedule
                            successors.append(jobNode)
                        self.issueJobs(successors)

                    elif jobGraph.jobStoreID in self.toilState.servicesIssued:
                        logger.debug("Telling job: %s to terminate its services due to the "
                                     "successful completion of its successor jobs",
                                     jobGraph)
                        self.serviceManager.killServices(self.toilState.servicesIssued[jobGraph.jobStoreID], error=False)

                    #There are no remaining tasks to schedule within the jobGraph, but
                    #we schedule it anyway to allow it to be deleted.

                    #TODO: An alternative would be simple delete it here and add it to the
                    #list of jobs to process, or (better) to create an asynchronous
                    #process that deletes jobs and then feeds them back into the set
                    #of jobs to be processed
                    else:
                        # Remove the job
                        if jobGraph.remainingRetryCount > 0:
                            self.issueJob(JobNode.fromJobGraph(jobGraph))
                            logger.debug("Job: %s is empty, we are scheduling to clean it up", jobGraph.jobStoreID)
                        else:
                            self.processTotallyFailedJob(jobGraph)
                            logger.warn("Job: %s is empty but completely failed - something is very wrong", jobGraph.jobStoreID)

            # Start any service jobs available from the service manager
            self.issueQueingServiceJobs()
            while True:
                serviceJob = self.serviceManager.getServiceJobsToStart(0)
                # Stop trying to get jobs when function returns None
                if serviceJob is None:
                    break
                logger.debug('Launching service job: %s', serviceJob)
                self.issueServiceJob(serviceJob)

            # Get jobs whose services have started
            while True:
                jobGraph = self.serviceManager.getJobGraphWhoseServicesAreRunning(0)
                if jobGraph is None: # Stop trying to get jobs when function returns None
                    break
                logger.debug('Job: %s has established its services.', jobGraph.jobStoreID)
                jobGraph.services = []
                self.toilState.updatedJobs.add((jobGraph, 0))

            # Gather any new, updated jobGraph from the batch system
            updatedJobTuple = self.batchSystem.getUpdatedBatchJob(2)
            if updatedJobTuple is not None:
                jobID, result, wallTime = updatedJobTuple
                # easy, track different state
                try:
                    updatedJob = self.jobBatchSystemIDToIssuedJob[jobID]
                except KeyError:
                    logger.warn("A result seems to already have been processed "
                                "for job %s", jobID)
                else:
                    if result == 0:
                        cur_logger = (logger.debug if str(updatedJob.jobName).startswith(self.debugJobNames)
                                      else logger.info)
                        cur_logger('Job ended successfully: %s', updatedJob)
                    else:
                        logger.warn('Job failed with exit value %i: %s',
                                    result, updatedJob)
                    self.processFinishedJob(jobID, result, wallTime=wallTime)

            else:
                # Process jobs that have gone awry

                #In the case that there is nothing happening
                #(no updated jobs to gather for 10 seconds)
                #check if there are any jobs that have run too long
                #(see self.reissueOverLongJobs) or which
                #have gone missing from the batch system (see self.reissueMissingJobs)
                if (time.time() - timeSinceJobsLastRescued >=
                    self.config.rescueJobsFrequency): #We only
                    #rescue jobs every N seconds, and when we have
                    #apparently exhausted the current jobGraph supply
                    self.reissueOverLongJobs()
                    logger.info("Reissued any over long jobs")

                    hasNoMissingJobs = self.reissueMissingJobs()
                    if hasNoMissingJobs:
                        timeSinceJobsLastRescued = time.time()
                    else:
                        timeSinceJobsLastRescued += 60 #This means we'll try again
                        #in a minute, providing things are quiet
                    logger.info("Rescued any (long) missing jobs")

            # Check on the associated threads and exit if a failure is detected
            self.statsAndLogging.check()
            self.serviceManager.check()
            # the cluster scaler object will only be instantiated if autoscaling is enabled
            if self.clusterScaler is not None:
                self.clusterScaler.check()

            # The exit criterion
            if len(self.toilState.updatedJobs) == 0 and self.getNumberOfJobsIssued() == 0 and self.serviceManager.jobsIssuedToServiceManager == 0:
                logger.info("No jobs left to run so exiting.")
                break

            # Check for deadlocks
            self.checkForDeadlocks()

        logger.info("Finished the main loop")

        # Consistency check the toil state
        assert self.toilState.updatedJobs == set()
        assert self.toilState.successorCounts == {}
        assert self.toilState.successorJobStoreIDToPredecessorJobs == {}
        assert self.toilState.serviceJobStoreIDToPredecessorJob == {}
        assert self.toilState.servicesIssued == {}
        # assert self.toilState.jobsToBeScheduledWithMultiplePredecessors # These are not properly emptied yet
        # assert self.toilState.hasFailedSuccessors == set() # These are not properly emptied yet

    def checkForDeadlocks(self):
        """
        Checks if the system is deadlocked running service jobs.
        """
<<<<<<< HEAD
        # If there are no updated jobs and at least some jobs issued
        if len(self.toilState.updatedJobs) == 0 and self.getNumberOfJobsIssued() > 0:

            # If all scheduled jobs are services
            assert self.serviceJobsIssued + self.preemptableServiceJobsIssued <= self.getNumberOfJobsIssued()
            if self.serviceJobsIssued + self.preemptableServiceJobsIssued == self.getNumberOfJobsIssued():

                # Sanity check that all issued jobs are actually services
                for jobNode in self.jobBatchSystemIDToIssuedJob.values():
                    assert jobNode.jobStoreID in self.toilState.serviceJobStoreIDToPredecessorJob

                # An active service job is one that is not in the process of terminating
                activeServiceJobs = filter(lambda x : self.serviceManager.isActive(x), self.jobBatchSystemIDToIssuedJob.values())

                # If all the service jobs are active then we have a potential deadlock
                if len(activeServiceJobs) == len(self.jobBatchSystemIDToIssuedJob):
                    # We wait self.config.deadlockWait seconds before declaring the system deadlocked
                    if self.potentialDeadlockedJobs != activeServiceJobs:
                        self.potentialDeadlockedJobs = activeServiceJobs
                        self.potentialDeadlockTime = time.time()
                    elif time.time() - self.potentialDeadlockTime >= self.config.deadlockWait:
                        logger.critical('Would have triggered deadlock detection')
=======
        totalRunningJobs = len(self.batchSystem.getRunningBatchJobIDs())
        totalServicesIssued = self.serviceJobsIssued + self.preemptableServiceJobsIssued
        # If there are no updated jobs and at least some jobs running
        if totalServicesIssued >= totalRunningJobs and len(self.toilState.updatedJobs) == 0 and totalRunningJobs > 0:
            serviceJobs = filter(lambda x : isinstance(x, ServiceJobNode), self.jobBatchSystemIDToIssuedJob.values())
            runningServiceJobs = set(filter(lambda x : self.serviceManager.isRunning(x), serviceJobs))
            assert len(runningServiceJobs) <= totalRunningJobs

            # If all the running jobs are active services then we have a potential deadlock
            if len(runningServiceJobs) == totalRunningJobs:
                # We wait self.config.deadlockWait seconds before declaring the system deadlocked
                if self.potentialDeadlockedJobs != runningServiceJobs:
                    self.potentialDeadlockedJobs = runningServiceJobs
                    self.potentialDeadlockTime = time.time()
                elif time.time() - self.potentialDeadlockTime >= self.config.deadlockWait:
                    raise DeadlockException("The system is service deadlocked - all %d running jobs are active services" % totalRunningJobs)
            else:
                # We have observed non-service jobs running, so reset the potential deadlock
                self.potentialDeadlockedJobs = set()
                self.potentialDeadlockTime = 0
        else:
            # We have observed non-service jobs running, so reset the potential deadlock
            self.potentialDeadlockedJobs = set()
            self.potentialDeadlockTime = 0
>>>>>>> 6d1a11d8


    def issueJob(self, jobNode):
        """
        Add a job to the queue of jobs
        """
        jobNode.command = ' '.join((resolveEntryPoint('_toil_worker'),
                                    self.jobStoreLocator, jobNode.jobStoreID))
        jobBatchSystemID = self.batchSystem.issueBatchJob(jobNode)
        self.jobBatchSystemIDToIssuedJob[jobBatchSystemID] = jobNode
        if jobNode.preemptable:
            # len(jobBatchSystemIDToIssuedJob) should always be greater than or equal to preemptableJobsIssued,
            # so increment this value after the job is added to the issuedJob dict
            self.preemptableJobsIssued += 1
        cur_logger = (logger.debug if jobNode.jobName.startswith(self.debugJobNames)
                      else logger.info)
        cur_logger("Issued job %s with job batch system ID: "
                   "%s and preemptability: %s, cores: %s, disk: %s, and "
                   "memory: %s", jobNode, str(jobBatchSystemID),
                   jobNode.preemptable, int(jobNode.cores),
                   bytes2human(jobNode.disk), bytes2human(jobNode.memory))

    def issueJobs(self, jobs):
        """
        Add a list of jobs, each represented as a jobNode object
        """
        for job in jobs:
            self.issueJob(job)

    def issueServiceJob(self, jobNode):
        """
        Issue a service job, putting it on a queue if the maximum number of service
        jobs to be scheduled has been reached.
        """
        if jobNode.preemptable:
            self.preemptableServiceJobsToBeIssued.append(jobNode)
        else:
            self.serviceJobsToBeIssued.append(jobNode)
        self.issueQueingServiceJobs()

    def issueQueingServiceJobs(self):
        """
        Issues any queuing service jobs up to the limit of the maximum allowed.
        """
        while len(self.serviceJobsToBeIssued) > 0 and self.serviceJobsIssued < self.config.maxServiceJobs:
            self.issueJob(self.serviceJobsToBeIssued.pop())
            self.serviceJobsIssued += 1
        while len(self.preemptableServiceJobsToBeIssued) > 0 and self.preemptableServiceJobsIssued < self.config.maxPreemptableServiceJobs:
            self.issueJob(self.preemptableServiceJobsToBeIssued.pop())
            self.preemptableServiceJobsIssued += 1

    def getNumberOfJobsIssued(self, preemptable=None):
        """
        Gets number of jobs that have been added by issueJob(s) and not
        removed by removeJob

        :param None or boolean preemptable: If none, return all types of jobs.
          If true, return just the number of preemptable jobs. If false, return
          just the number of non-preemptable jobs.
        """
        #assert self.jobsIssued >= 0 and self._preemptableJobsIssued >= 0
        if preemptable is None:
            return len(self.jobBatchSystemIDToIssuedJob)
        elif preemptable:
            return self.preemptableJobsIssued
        else:
            assert len(self.jobBatchSystemIDToIssuedJob) >= self.preemptableJobsIssued
            return len(self.jobBatchSystemIDToIssuedJob) - self.preemptableJobsIssued

    def getNumberAndAvgRuntimeOfCurrentlyRunningJobs(self):
        """
        Returns a tuple (x, y) where x is number of currently running jobs and y
        is the average number of seconds (as a float)
        the jobs have been running for.
        """
        runningJobs = self.batchSystem.getRunningBatchJobIDs()
        return len(runningJobs), 0 if len(runningJobs) == 0 else float(sum(runningJobs.values()))/len(runningJobs)

    def getJobStoreID(self, jobBatchSystemID):
        """
        Gets the job file associated the a given id
        """
        return self.jobBatchSystemIDToIssuedJob[jobBatchSystemID].jobStoreID

    def removeJob(self, jobBatchSystemID):
        """
        Removes a job from the system.
        """
        assert jobBatchSystemID in self.jobBatchSystemIDToIssuedJob
        jobNode = self.jobBatchSystemIDToIssuedJob[jobBatchSystemID]
        if jobNode.preemptable:
            # len(jobBatchSystemIDToIssuedJob) should always be greater than or equal to preemptableJobsIssued,
            # so decrement this value before removing the job from the issuedJob map
            assert self.preemptableJobsIssued > 0
            self.preemptableJobsIssued -= 1
        del self.jobBatchSystemIDToIssuedJob[jobBatchSystemID]
        # If service job
        if jobNode.jobStoreID in self.toilState.serviceJobStoreIDToPredecessorJob:
            # Decrement the number of services
            if jobNode.preemptable:
                self.preemptableServiceJobsIssued -= 1
            else:
                self.serviceJobsIssued -= 1

        return jobNode

    def getJobIDs(self):
        """
        Gets the set of jobs currently issued.
        """
        return self.jobBatchSystemIDToIssuedJob.keys()

    def killJobs(self, jobsToKill):
        """
        Kills the given set of jobs and then sends them for processing
        """
        if len(jobsToKill) > 0:
            self.batchSystem.killBatchJobs(jobsToKill)
            for jobBatchSystemID in jobsToKill:
                self.processFinishedJob(jobBatchSystemID, 1)

    #Following functions handle error cases for when jobs have gone awry with the batch system.

    def reissueOverLongJobs(self):
        """
        Check each issued job - if it is running for longer than desirable
        issue a kill instruction.
        Wait for the job to die then we pass the job to processFinishedJob.
        """
        maxJobDuration = self.config.maxJobDuration
        jobsToKill = []
        if maxJobDuration < 10000000:  # We won't bother doing anything if the rescue
            # time is more than 16 weeks.
            runningJobs = self.batchSystem.getRunningBatchJobIDs()
            for jobBatchSystemID in runningJobs.keys():
                if runningJobs[jobBatchSystemID] > maxJobDuration:
                    logger.warn("The job: %s has been running for: %s seconds, more than the "
                                "max job duration: %s, we'll kill it",
                                str(self.getJobStoreID(jobBatchSystemID)),
                                str(runningJobs[jobBatchSystemID]),
                                str(maxJobDuration))
                    jobsToKill.append(jobBatchSystemID)
            self.killJobs(jobsToKill)

    def reissueMissingJobs(self, killAfterNTimesMissing=3):
        """
        Check all the current job ids are in the list of currently running batch system jobs.
        If a job is missing, we mark it as so, if it is missing for a number of runs of
        this function (say 10).. then we try deleting the job (though its probably lost), we wait
        then we pass the job to processFinishedJob.
        """
        runningJobs = set(self.batchSystem.getIssuedBatchJobIDs())
        jobBatchSystemIDsSet = set(self.getJobIDs())
        #Clean up the reissueMissingJobs_missingHash hash, getting rid of jobs that have turned up
        missingJobIDsSet = set(self.reissueMissingJobs_missingHash.keys())
        for jobBatchSystemID in missingJobIDsSet.difference(jobBatchSystemIDsSet):
            self.reissueMissingJobs_missingHash.pop(jobBatchSystemID)
            logger.warn("Batch system id: %s is no longer missing", str(jobBatchSystemID))
        assert runningJobs.issubset(jobBatchSystemIDsSet) #Assert checks we have
        #no unexpected jobs running
        jobsToKill = []
        for jobBatchSystemID in set(jobBatchSystemIDsSet.difference(runningJobs)):
            jobStoreID = self.getJobStoreID(jobBatchSystemID)
            if self.reissueMissingJobs_missingHash.has_key(jobBatchSystemID):
                self.reissueMissingJobs_missingHash[jobBatchSystemID] += 1
            else:
                self.reissueMissingJobs_missingHash[jobBatchSystemID] = 1
            timesMissing = self.reissueMissingJobs_missingHash[jobBatchSystemID]
            logger.warn("Job store ID %s with batch system id %s is missing for the %i time",
                        jobStoreID, str(jobBatchSystemID), timesMissing)
            if timesMissing == killAfterNTimesMissing:
                self.reissueMissingJobs_missingHash.pop(jobBatchSystemID)
                jobsToKill.append(jobBatchSystemID)
        self.killJobs(jobsToKill)
        return len( self.reissueMissingJobs_missingHash ) == 0 #We use this to inform
        #if there are missing jobs

    def processFinishedJob(self, batchSystemID, resultStatus, wallTime=None):
        """
        Function reads a processed jobGraph file and updates it state.
        """
        def processRemovedJob(issuedJob):
            if resultStatus != 0:
                logger.warn("Despite the batch system claiming failure the "
                            "job %s seems to have finished and been removed", issuedJob)
            self._updatePredecessorStatus(issuedJob.jobStoreID)
        jobNode = self.removeJob(batchSystemID)
        jobStoreID = jobNode.jobStoreID
        if wallTime is not None and self.clusterScaler is not None:
            self.clusterScaler.addCompletedJob(jobNode, wallTime)
        if self.jobStore.exists(jobStoreID):
            logger.debug("Job %s continues to exist (i.e. has more to do)", jobNode)
            try:
                jobGraph = self.jobStore.load(jobStoreID)
            except NoSuchJobException:
                # Avoid importing AWSJobStore as the corresponding extra might be missing
                if self.jobStore.__class__.__name__ == 'AWSJobStore':
                    # We have a ghost job - the job has been deleted but a stale read from
                    # SDB gave us a false positive when we checked for its existence.
                    # Process the job from here as any other job removed from the job store.
                    # This is a temporary work around until https://github.com/BD2KGenomics/toil/issues/1091
                    # is completed
                    logger.warn('Got a stale read from SDB for job %s', jobNode)
                    processRemovedJob(jobNode)
                    return
                else:
                    raise
            if jobGraph.logJobStoreFileID is not None:
                with jobGraph.getLogFileHandle( self.jobStore ) as logFileStream:
                    # more memory efficient than read().striplines() while leaving off the
                    # trailing \n left when using readlines()
                    # http://stackoverflow.com/a/15233739
                    messages = [line.rstrip('\n') for line in logFileStream]
                    logFormat = '\n%s    ' % jobStoreID
                    logger.warn('The job seems to have left a log file, indicating failure: %s\n%s',
                                jobGraph, logFormat.join(messages))
                    StatsAndLogging.writeLogFiles(jobGraph.chainedJobs, messages, self.config)
            if resultStatus != 0:
                # If the batch system returned a non-zero exit code then the worker
                # is assumed not to have captured the failure of the job, so we
                # reduce the retry count here.
                if jobGraph.logJobStoreFileID is None:
                    logger.warn("No log file is present, despite job failing: %s", jobNode)
                jobGraph.setupJobAfterFailure(self.config)
                self.jobStore.update(jobGraph)
            elif jobStoreID in self.toilState.hasFailedSuccessors:
                # If the job has completed okay, we can remove it from the list of jobs with failed successors
                self.toilState.hasFailedSuccessors.remove(jobStoreID)

            self.toilState.updatedJobs.add((jobGraph, resultStatus)) #Now we know the
            #jobGraph is done we can add it to the list of updated jobGraph files
            logger.debug("Added job: %s to active jobs", jobGraph)
        else:  #The jobGraph is done
            processRemovedJob(jobNode)

    @staticmethod
    def getSuccessors(jobGraph, alreadySeenSuccessors, jobStore):
        """
        Gets successors of the given job by walking the job graph recursively.
        Any successor in alreadySeenSuccessors is ignored and not traversed.
        Returns the set of found successors. This set is added to alreadySeenSuccessors.
        """
        successors = set()

        def successorRecursion(jobGraph):
            # For lists of successors
            for successorList in jobGraph.stack:

                # For each successor in list of successors
                for successorJobNode in successorList:

                    # Id of the successor
                    successorJobStoreID = successorJobNode.jobStoreID

                    # If successor not already visited
                    if successorJobStoreID not in alreadySeenSuccessors:

                        # Add to set of successors
                        successors.add(successorJobStoreID)
                        alreadySeenSuccessors.add(successorJobStoreID)

                        # Recurse if job exists
                        # (job may not exist if already completed)
                        if jobStore.exists(successorJobStoreID):
                            successorRecursion(jobStore.load(successorJobStoreID))

        successorRecursion(jobGraph) # Recurse from jobGraph

        return successors

    def processTotallyFailedJob(self, jobGraph):
        """
        Processes a totally failed job.
        """
        # Mark job as a totally failed job
        self.toilState.totalFailedJobs.add(JobNode.fromJobGraph(jobGraph))

        if jobGraph.jobStoreID in self.toilState.serviceJobStoreIDToPredecessorJob: # Is
            # a service job
            logger.debug("Service job is being processed as a totally failed job: %s", jobGraph)

            predecesssorJobGraph = self.toilState.serviceJobStoreIDToPredecessorJob[jobGraph.jobStoreID]

            # This removes the service job as a service of the predecessor
            # and potentially makes the predecessor active
            self._updatePredecessorStatus(jobGraph.jobStoreID)

            # Remove the start flag, if it still exists. This indicates
            # to the service manager that the job has "started", this prevents
            # the service manager from deadlocking while waiting
            self.jobStore.deleteFile(jobGraph.startJobStoreID)

            # Signal to any other services in the group that they should
            # terminate. We do this to prevent other services in the set
            # of services from deadlocking waiting for this service to start properly
            if predecesssorJobGraph.jobStoreID in self.toilState.servicesIssued:
                self.serviceManager.killServices(self.toilState.servicesIssued[predecesssorJobGraph.jobStoreID], error=True)
                logger.debug("Job: %s is instructing all the services of its parent job to quit", jobGraph)

            self.toilState.hasFailedSuccessors.add(predecesssorJobGraph.jobStoreID) # This ensures that the
            # job will not attempt to run any of it's successors on the stack
        else:
            # Is a non-service job
            assert jobGraph.jobStoreID not in self.toilState.servicesIssued

            # Traverse failed job's successor graph and get the jobStoreID of new successors.
            # Any successor already in toilState.failedSuccessors will not be traversed
            # All successors traversed will be added to toilState.failedSuccessors and returned
            # as a set (unseenSuccessors).
            unseenSuccessors = self.getSuccessors(jobGraph, self.toilState.failedSuccessors,
                                                  self.jobStore)
            logger.debug("Found new failed successors: %s of job: %s", " ".join(
                         unseenSuccessors), jobGraph)

            # For each newly found successor
            for successorJobStoreID in unseenSuccessors:

                # If the successor is a successor of other jobs that have already tried to schedule it
                if successorJobStoreID in self.toilState.successorJobStoreIDToPredecessorJobs:

                    # For each such predecessor job
                    # (we remove the successor from toilState.successorJobStoreIDToPredecessorJobs to avoid doing
                    # this multiple times for each failed predecessor)
                    for predecessorJob in self.toilState.successorJobStoreIDToPredecessorJobs.pop(successorJobStoreID):

                        # Reduce the predecessor job's successor count.
                        self.toilState.successorCounts[predecessorJob.jobStoreID] -= 1

                        # Indicate that it has failed jobs.
                        self.toilState.hasFailedSuccessors.add(predecessorJob.jobStoreID)
                        logger.debug("Marking job: %s as having failed successors (found by "
                                     "reading successors failed job)", predecessorJob)

                        # If the predecessor has no remaining successors, add to list of active jobs
                        assert self.toilState.successorCounts[predecessorJob.jobStoreID] >= 0
                        if self.toilState.successorCounts[predecessorJob.jobStoreID] == 0:
                            self.toilState.updatedJobs.add((predecessorJob, 0))

                            # Remove the predecessor job from the set of jobs with successors.
                            self.toilState.successorCounts.pop(predecessorJob.jobStoreID)

            # If the job has predecessor(s)
            if jobGraph.jobStoreID in self.toilState.successorJobStoreIDToPredecessorJobs:

                # For each predecessor of the job
                for predecessorJobGraph in self.toilState.successorJobStoreIDToPredecessorJobs[jobGraph.jobStoreID]:

                    # Mark the predecessor as failed
                    self.toilState.hasFailedSuccessors.add(predecessorJobGraph.jobStoreID)
                    logger.debug("Totally failed job: %s is marking direct predecessor: %s "
                                 "as having failed jobs", jobGraph, predecessorJobGraph)

                self._updatePredecessorStatus(jobGraph.jobStoreID)

    def _updatePredecessorStatus(self, jobStoreID):
        """
        Update status of predecessors for finished successor job.
        """
        if jobStoreID in self.toilState.serviceJobStoreIDToPredecessorJob:
            # Is a service job
            predecessorJob = self.toilState.serviceJobStoreIDToPredecessorJob.pop(jobStoreID)
            self.toilState.servicesIssued[predecessorJob.jobStoreID].pop(jobStoreID)
            if len(self.toilState.servicesIssued[predecessorJob.jobStoreID]) == 0: # Predecessor job has
                # all its services terminated
                self.toilState.servicesIssued.pop(predecessorJob.jobStoreID) # The job has no running services
                self.toilState.updatedJobs.add((predecessorJob, 0)) # Now we know
                # the job is done we can add it to the list of updated job files
                logger.debug("Job %s services have completed or totally failed, adding to updated jobs", predecessorJob)

        elif jobStoreID not in self.toilState.successorJobStoreIDToPredecessorJobs:
            #We have reach the root job
            assert len(self.toilState.updatedJobs) == 0
            assert len(self.toilState.successorJobStoreIDToPredecessorJobs) == 0
            assert len(self.toilState.successorCounts) == 0
            logger.debug("Reached root job %s so no predecessors to clean up" % jobStoreID)

        else:
            # Is a non-root, non-service job
            logger.debug("Cleaning the predecessors of %s" % jobStoreID)

            # For each predecessor
            for predecessorJob in self.toilState.successorJobStoreIDToPredecessorJobs.pop(jobStoreID):

                # Reduce the predecessor's number of successors by one to indicate the
                # completion of the jobStoreID job
                self.toilState.successorCounts[predecessorJob.jobStoreID] -= 1

                # If the predecessor job is done and all the successors are complete
                if self.toilState.successorCounts[predecessorJob.jobStoreID] == 0:

                    # Remove it from the set of jobs with active successors
                    self.toilState.successorCounts.pop(predecessorJob.jobStoreID)

                    # Pop stack at this point, as we can get rid of its successors
                    predecessorJob.stack.pop()

                    # Now we know the job is done we can add it to the list of updated job files
                    assert predecessorJob not in self.toilState.updatedJobs
                    self.toilState.updatedJobs.add((predecessorJob, 0))

                    logger.debug('Job %s has all its non-service successors completed or totally '
                                 'failed', predecessorJob)<|MERGE_RESOLUTION|>--- conflicted
+++ resolved
@@ -489,30 +489,6 @@
         """
         Checks if the system is deadlocked running service jobs.
         """
-<<<<<<< HEAD
-        # If there are no updated jobs and at least some jobs issued
-        if len(self.toilState.updatedJobs) == 0 and self.getNumberOfJobsIssued() > 0:
-
-            # If all scheduled jobs are services
-            assert self.serviceJobsIssued + self.preemptableServiceJobsIssued <= self.getNumberOfJobsIssued()
-            if self.serviceJobsIssued + self.preemptableServiceJobsIssued == self.getNumberOfJobsIssued():
-
-                # Sanity check that all issued jobs are actually services
-                for jobNode in self.jobBatchSystemIDToIssuedJob.values():
-                    assert jobNode.jobStoreID in self.toilState.serviceJobStoreIDToPredecessorJob
-
-                # An active service job is one that is not in the process of terminating
-                activeServiceJobs = filter(lambda x : self.serviceManager.isActive(x), self.jobBatchSystemIDToIssuedJob.values())
-
-                # If all the service jobs are active then we have a potential deadlock
-                if len(activeServiceJobs) == len(self.jobBatchSystemIDToIssuedJob):
-                    # We wait self.config.deadlockWait seconds before declaring the system deadlocked
-                    if self.potentialDeadlockedJobs != activeServiceJobs:
-                        self.potentialDeadlockedJobs = activeServiceJobs
-                        self.potentialDeadlockTime = time.time()
-                    elif time.time() - self.potentialDeadlockTime >= self.config.deadlockWait:
-                        logger.critical('Would have triggered deadlock detection')
-=======
         totalRunningJobs = len(self.batchSystem.getRunningBatchJobIDs())
         totalServicesIssued = self.serviceJobsIssued + self.preemptableServiceJobsIssued
         # If there are no updated jobs and at least some jobs running
@@ -537,8 +513,6 @@
             # We have observed non-service jobs running, so reset the potential deadlock
             self.potentialDeadlockedJobs = set()
             self.potentialDeadlockTime = 0
->>>>>>> 6d1a11d8
-
 
     def issueJob(self, jobNode):
         """
