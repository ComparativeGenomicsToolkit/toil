--- conflicted
+++ resolved
@@ -460,13 +460,9 @@
     @classmethod
     def _terminateIDs(cls, instanceIDs, ctx):
         logger.info('Terminating instance(s): %s', instanceIDs)
-<<<<<<< HEAD
-        ctx.ec2.terminate_instances(instance_ids=instanceIDs)
-=======
         for attempt in retry(predicate=AWSProvisioner.throttlePredicate):
             with attempt:
                 ctx.ec2.terminate_instances(instance_ids=instanceIDs)
->>>>>>> 1fc1d1be
         logger.info('Instance(s) terminated.')
 
     def _logAndTerminate(self, instances):
@@ -685,11 +681,7 @@
     def _getProfileARN(cls, ctx):
         def addRoleErrors(e):
             return e.status == 404
-<<<<<<< HEAD
-        roleName = 'forked-toil'
-=======
         roleName = 'toil'
->>>>>>> 1fc1d1be
         policy = dict(iam_full=iamFullPolicy, ec2_full=ec2FullPolicy,
                       s3_full=s3FullPolicy, sbd_full=sdbFullPolicy)
         iamRoleName = ctx.setup_iam_ec2_role(role_name=roleName, policies=policy)
