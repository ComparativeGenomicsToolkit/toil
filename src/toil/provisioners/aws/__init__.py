# Copyright (C) 2015 UCSC Computational Genomics Lab
#
# Licensed under the Apache License, Version 2.0 (the "License");
# you may not use this file except in compliance with the License.
# You may obtain a copy of the License at
#
#     http://www.apache.org/licenses/LICENSE-2.0
#
# Unless required by applicable law or agreed to in writing, software
# distributed under the License is distributed on an "AS IS" BASIS,
# WITHOUT WARRANTIES OR CONDITIONS OF ANY KIND, either express or implied.
# See the License for the specific language governing permissions and
# limitations under the License.
import logging
import os
from collections import namedtuple
from operator import attrgetter
import datetime
from cgcloud.lib.util import std_dev, mean

from toil.test import runningOnEC2

logger = logging.getLogger(__name__)

ZoneTuple = namedtuple('ZoneTuple', ['name', 'price_deviation'])


def getSpotZone(spotBid, nodeType, ctx):
    return _getCurrentAWSZone(spotBid, nodeType, ctx)


def getCurrentAWSZone():
    return _getCurrentAWSZone()


def _getCurrentAWSZone(spotBid=None, nodeType=None, ctx=None):
    zone = None
    try:
        import boto
        from boto.utils import get_instance_metadata
    except ImportError:
        pass
    else:
        zone = os.environ.get('TOIL_AWS_ZONE', None)
        if not zone and runningOnEC2():
            try:
                zone = get_instance_metadata()['placement']['availability-zone']
            except KeyError:
                pass
        if not zone and spotBid:
            # if spot bid is present, all the other parameters must be as well
            assert bool(spotBid) == bool(nodeType) == bool(ctx)
            # if the zone is unset and we are using the spot market, optimize our
            # choice based on the spot history
            return optimize_spot_bid(ctx=ctx, instance_type=nodeType, spot_bid=float(spotBid))
        if not zone:
            zone = boto.config.get('Boto', 'ec2_region_name')
            if zone is not None:
                zone += 'a'  # derive an availability zone in the region
<<<<<<< HEAD
        if not zone and runningOnEC2():
            try:
                zone = get_instance_metadata(timeout=1, num_retries=1)['placement']['availability-zone']
            except KeyError:
                pass
=======
>>>>>>> 1fc1d1be
    return zone


def choose_spot_zone(zones, bid, spot_history):
    """
    Returns the zone to put the spot request based on, in order of priority:

       1) zones with prices currently under the bid

       2) zones with the most stable price

    :param list[boto.ec2.zone.Zone] zones:
    :param float bid:
    :param list[boto.ec2.spotpricehistory.SpotPriceHistory] spot_history:

    :rtype: str
    :return: the name of the selected zone

    >>> from collections import namedtuple
    >>> FauxHistory = namedtuple( 'FauxHistory', [ 'price', 'availability_zone' ] )
    >>> ZoneTuple = namedtuple( 'ZoneTuple', [ 'name' ] )

    >>> zones = [ ZoneTuple( 'us-west-2a' ), ZoneTuple( 'us-west-2b' ) ]
    >>> spot_history = [ FauxHistory( 0.1, 'us-west-2a' ), \
                         FauxHistory( 0.2,'us-west-2a'), \
                         FauxHistory( 0.3,'us-west-2b'), \
                         FauxHistory( 0.6,'us-west-2b')]
    >>> # noinspection PyProtectedMember
    >>> choose_spot_zone( zones, 0.15, spot_history )
    'us-west-2a'

    >>> spot_history=[ FauxHistory( 0.3, 'us-west-2a' ), \
                       FauxHistory( 0.2, 'us-west-2a' ), \
                       FauxHistory( 0.1, 'us-west-2b'), \
                       FauxHistory( 0.6, 'us-west-2b') ]
    >>> # noinspection PyProtectedMember
    >>> choose_spot_zone(zones, 0.15, spot_history)
    'us-west-2b'

    >>> spot_history={ FauxHistory( 0.1, 'us-west-2a' ), \
                       FauxHistory( 0.7, 'us-west-2a' ), \
                       FauxHistory( 0.1, "us-west-2b" ), \
                       FauxHistory( 0.6, 'us-west-2b' ) }
    >>> # noinspection PyProtectedMember
    >>> choose_spot_zone(zones, 0.15, spot_history)
    'us-west-2b'
   """

    # Create two lists of tuples of form: [ (zone.name, std_deviation), ... ] one for zones
    # over the bid price and one for zones under bid price. Each are sorted by increasing
    # standard deviation values.
    #
    markets_under_bid, markets_over_bid = [], []
    for zone in zones:
        zone_histories = filter(lambda zone_history:
                                zone_history.availability_zone == zone.name, spot_history)
        if zone_histories:
            price_deviation = std_dev([history.price for history in zone_histories])
            recent_price = zone_histories[0].price
        else:
            price_deviation, recent_price = 0.0, bid
        zone_tuple = ZoneTuple(name=zone.name, price_deviation=price_deviation)
        (markets_over_bid, markets_under_bid)[recent_price < bid].append(zone_tuple)

    return min(markets_under_bid or markets_over_bid,
               key=attrgetter('price_deviation')).name


def optimize_spot_bid(ctx, instance_type, spot_bid):
    """
    Check whether the bid is sane and makes an effort to place the instance in a sensible zone.
    """
    spot_history = _get_spot_history(ctx, instance_type)
    if spot_history:
        _check_spot_bid(spot_bid, spot_history)
    zones = ctx.ec2.get_all_zones()
    most_stable_zone = choose_spot_zone(zones, spot_bid, spot_history)
    logger.info("Placing spot instances in zone %s.", most_stable_zone)
    return most_stable_zone


def _check_spot_bid(spot_bid, spot_history):
    """
    Prevents users from potentially over-paying for instances

    Note: this checks over the whole region, not a particular zone

    :param spot_bid: float

    :type spot_history: list[SpotPriceHistory]

    :raises UserError: if bid is > 2X the spot price's average

    >>> from collections import namedtuple
    >>> FauxHistory = namedtuple( "FauxHistory", [ "price", "availability_zone" ] )
    >>> spot_data = [ FauxHistory( 0.1, "us-west-2a" ), \
                      FauxHistory( 0.2, "us-west-2a" ), \
                      FauxHistory( 0.3, "us-west-2b" ), \
                      FauxHistory( 0.6, "us-west-2b" ) ]
    >>> # noinspection PyProtectedMember
    >>> _check_spot_bid( 0.1, spot_data )
    >>> # noinspection PyProtectedMember

    # >>> Box._check_spot_bid( 2, spot_data )
    Traceback (most recent call last):
    ...
    UserError: Your bid $ 2.000000 is more than double this instance type's average spot price ($ 0.300000) over the last week
    """
    average = mean([datum.price for datum in spot_history])
    if spot_bid > average * 2:
        logger.warn("Your bid $ %f is more than double this instance type's average "
                 "spot price ($ %f) over the last week", spot_bid, average)

def _get_spot_history(ctx, instance_type):
    """
    Returns list of 1,000 most recent spot market data points represented as SpotPriceHistory
    objects. Note: The most recent object/data point will be first in the list.

    :rtype: list[SpotPriceHistory]
    """

    one_week_ago = datetime.datetime.now() - datetime.timedelta(days=7)
    spot_data = ctx.ec2.get_spot_price_history(start_time=one_week_ago.isoformat(),
                                               instance_type=instance_type,
                                               product_description="Linux/UNIX")
    spot_data.sort(key=attrgetter("timestamp"), reverse=True)
    return spot_data

ec2FullPolicy = dict(Version="2012-10-17", Statement=[
    dict(Effect="Allow", Resource="*", Action="ec2:*")])

s3FullPolicy = dict(Version="2012-10-17", Statement=[
    dict(Effect="Allow", Resource="*", Action="s3:*")])

sdbFullPolicy = dict(Version="2012-10-17", Statement=[
    dict(Effect="Allow", Resource="*", Action="sdb:*")])

iamFullPolicy = dict(Version="2012-10-17", Statement=[
    dict(Effect="Allow", Resource="*", Action="iam:*")])


logDir = '--log_dir=/var/lib/mesos'
leaderArgs = logDir + ' --registry=in_memory --cluster={name}'
workerArgs = '{keyPath} --work_dir=/var/lib/mesos --master={ip}:5050 --attributes=preemptable:{preemptable} ' + logDir

awsUserData = """#cloud-config

write_files:
    - path: "/home/core/volumes.sh"
      permissions: "0777"
      owner: "root"
      content: |
        #!/bin/bash
        set -x
        ephemeral_count=0
        possible_drives="/dev/xvdb /dev/xvdc /dev/xvdd /dev/xvde"
        drives=""
        directories="toil mesos docker"
        for drive in $possible_drives; do
            echo checking for $drive
            if [ -b $drive ]; then
                echo found it
                ephemeral_count=$((ephemeral_count + 1 ))
                drives="$drives $drive"
                echo increased ephemeral count by one
            fi
        done
        if (("$ephemeral_count" == "0" )); then
            echo no ephemeral drive
            for directory in $directories; do
                sudo mkdir -p /var/lib/$directory
            done
            exit 0
        fi
        sudo mkdir /mnt/ephemeral
        if (("$ephemeral_count" == "1" )); then
            echo one ephemeral drive to mount
            sudo mkfs.ext4 -F $drives
            sudo mount $drives /mnt/ephemeral
        fi
        if (("$ephemeral_count" > "1" )); then
            echo multiple drives
            for drive in $drives; do
                dd if=/dev/zero of=$drive bs=4096 count=1024
            done
            sudo mdadm --create -f --verbose /dev/md0 --level=0 --raid-devices=$ephemeral_count $drives # determine force flag
            sudo mkfs.ext4 -F /dev/md0
            sudo mount /dev/md0 /mnt/ephemeral
        fi
        for directory in $directories; do
            sudo mkdir -p /mnt/ephemeral/var/lib/$directory
            sudo mkdir -p /var/lib/$directory
            sudo mount --bind /mnt/ephemeral/var/lib/$directory /var/lib/$directory
        done

coreos:
    update:
      reboot-strategy: off
    units:
    - name: "volume-mounting.service"
      command: "start"
      content: |
        [Unit]
        Description=mounts ephemeral volumes & bind mounts toil directories
        Author=cketchum@ucsc.edu
        Before=docker.service

        [Service]
        Type=oneshot
        Restart=no
        ExecStart=/usr/bin/bash /home/core/volumes.sh

    - name: "toil-{role}.service"
      command: "start"
      content: |
        [Unit]
        Description=toil-{role} container
        Author=cketchum@ucsc.edu
        After=docker.service

        [Service]
        Restart=on-failure
        RestartSec=2
        ExecPre=-/usr/bin/docker rm toil_{role}
        ExecStart=/usr/bin/docker run \
            --entrypoint={entrypoint} \
            --net=host \
            -v /var/run/docker.sock:/var/run/docker.sock \
            -v /var/lib/mesos:/var/lib/mesos \
            -v /var/lib/docker:/var/lib/docker \
            -v /var/lib/toil:/var/lib/toil \
            --name=toil_{role} \
            {image} \
            {args}

    - name: "node-exporter.service"
      command: "start"
      content: |
        [Unit]
        Description=Node exporter
        After=docker.service

        [Service]
        Restart=on-failure
        ExecStart=/usr/bin/docker run -d -p 9100:9100 \
            -v "/proc:/host/proc" \
            -v "/sys:/host/sys" \
            -v "/:/rootfs" \
            --net="host" \
            quay.io/prometheus/node-exporter \
            -collector.procfs /host/proc \
            -collector.sysfs /host/sys \
            -collector.filesystem.ignored-mount-points "^/(sys|proc|dev|host|etc)($|/)"

ssh_authorized_keys:
    - "ssh-rsa {sshKey}"
"""<|MERGE_RESOLUTION|>--- conflicted
+++ resolved
@@ -57,14 +57,11 @@
             zone = boto.config.get('Boto', 'ec2_region_name')
             if zone is not None:
                 zone += 'a'  # derive an availability zone in the region
-<<<<<<< HEAD
         if not zone and runningOnEC2():
             try:
-                zone = get_instance_metadata(timeout=1, num_retries=1)['placement']['availability-zone']
+                zone = get_instance_metadata()['placement']['availability-zone']
             except KeyError:
                 pass
-=======
->>>>>>> 1fc1d1be
     return zone
 
 
