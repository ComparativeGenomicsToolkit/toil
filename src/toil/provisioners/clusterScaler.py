--- conflicted
+++ resolved
@@ -16,11 +16,7 @@
 
 import json
 import logging
-<<<<<<< HEAD
-import math
-=======
 import os
->>>>>>> a272a4be
 from collections import deque
 from threading import Lock, Thread
 from flask import Flask
@@ -34,17 +30,11 @@
 from bd2k.util.throttle import throttle
 from itertools import islice
 
-<<<<<<< HEAD
-from toil.batchSystems.abstractBatchSystem import AbstractScalableBatchSystem
-from toil.provisioners.abstractProvisioner import Shape
-
 scaler = None
 preemptableScaler = None
-=======
 from toil.batchSystems.abstractBatchSystem import AbstractScalableBatchSystem, NodeInfo
 from toil.common import Config
 from toil.provisioners.abstractProvisioner import AbstractProvisioner, Shape
->>>>>>> a272a4be
 
 logger = logging.getLogger(__name__)
 
@@ -428,18 +418,10 @@
                 # Make correction, if necessary (only do so if cluster is busy and average runtime is higher than historical
                 # average)
                 if runtimeCorrection != 1.0:
-<<<<<<< HEAD
                     logger.warn("Historical avg. runtime (%s) is less than current avg. runtime (%s) and cluster"
                                 " is being well utilised (%s running jobs), increasing cluster requirement by: %s" % 
                                 (historicalAvgRuntime, currentAvgRuntime, numberOfRunningJobs, runtimeCorrection))
                     #estimatedNodes = int(round(estimatedNodes * runtimeCorrection))
-=======
-                    estimatedNodes = int(round(estimatedNodes * runtimeCorrection))
-                    if self.totalNodes < self.maxNodes:
-                        logger.warn("Historical avg. runtime (%s) is less than current avg. runtime (%s) and cluster"
-                                    " is being well utilised (%s running jobs), increasing cluster requirement by: %s" % 
-                                    (historicalAvgRuntime, currentAvgRuntime, numberOfRunningJobs, runtimeCorrection))
->>>>>>> a272a4be
 
                 # If we're the non-preemptable scaler, we need to see if we have a deficit of
                 # preemptable nodes that we should compensate for.
