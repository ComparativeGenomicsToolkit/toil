# Copyright (C) 2015-2016 Regents of the University of California
#
# Licensed under the Apache License, Version 2.0 (the "License");
# you may not use this file except in compliance with the License.
# You may obtain a copy of the License at
#
#     http://www.apache.org/licenses/LICENSE-2.0
#
# Unless required by applicable law or agreed to in writing, software
# distributed under the License is distributed on an "AS IS" BASIS,
# WITHOUT WARRANTIES OR CONDITIONS OF ANY KIND, either express or implied.
# See the License for the specific language governing permissions and
# limitations under the License.

from __future__ import absolute_import, print_function
from future import standard_library
standard_library.install_aliases()
from builtins import str
from builtins import map
from builtins import filter
from builtins import object
import os
import sys
import copy
import random
import json

import tempfile
import traceback
import time
import socket
import logging
import shutil
from threading import Thread

try:
    import cPickle as pickle
except ImportError:
    import pickle

from bd2k.util.expando import MagicExpando
from toil.common import Toil
from toil.fileStore import FileStore
from toil import logProcessContext
import signal

logger = logging.getLogger(__name__)


def nextOpenDescriptor():
    """Gets the number of the next available file descriptor.
    """
    descriptor = os.open("/dev/null", os.O_RDONLY)
    os.close(descriptor)
    return descriptor


class AsyncJobStoreWrite(object):
    def __init__(self, jobStore):
        pass
    
    def writeFile(self, filePath):
        pass
    
    def writeFileStream(self):
        pass
    
    def blockUntilSync(self):
        pass


def main(argv=None):
    logging.basicConfig()
    if argv is None:
        argv = sys.argv

    ##########################################
    #Import necessary modules 
    ##########################################
    
    # This is assuming that worker.py is at a path ending in "/toil/worker.py".
    sourcePath = os.path.dirname(os.path.dirname(__file__))
    if sourcePath not in sys.path:
        sys.path.append(sourcePath)
    
    #Now we can import all the necessary functions
    from toil.lib.bioio import setLogLevel
    from toil.lib.bioio import getTotalCpuTime
    from toil.lib.bioio import getTotalCpuTimeAndMemoryUsage
    from toil.job import Job
    try:
        import boto
    except ImportError:
        pass
    else:
        # boto is installed, monkey patch it now
        from bd2k.util.ec2.credentials import enable_metadata_credential_caching
        enable_metadata_credential_caching()
    ##########################################
    #Input args
    ##########################################

    listOfJobs = [argv[1]]
    jobStoreLocator = argv[2]
    jobStoreID = argv[3]

    ##########################################
    #Load the jobStore/config file
    ##########################################
    
    jobStore = Toil.resumeJobStore(jobStoreLocator)
    config = jobStore.config
    
    ##########################################
    #Create the worker killer, if requested
    ##########################################

    logFileByteReportLimit = config.maxLogFileSize

    if config.badWorker > 0 and random.random() < config.badWorker:
        def badWorker():
            #This will randomly kill the worker process at a random time 
            time.sleep(config.badWorkerFailInterval * random.random())
            os.kill(os.getpid(), signal.SIGKILL) #signal.SIGINT)
            #TODO: FIX OCCASIONAL DEADLOCK WITH SIGINT (tested on single machine)
        t = Thread(target=badWorker)
        # Ideally this would be a daemon thread but that causes an intermittent (but benign)
        # exception similar to the one described here:
        # http://stackoverflow.com/questions/20596918/python-exception-in-thread-thread-1-most-likely-raised-during-interpreter-shutd
        # Our exception is:
        #    Exception in thread Thread-1 (most likely raised during interpreter shutdown):
        #    <type 'exceptions.AttributeError'>: 'NoneType' object has no attribute 'kill'
        # This attribute error is caused by the call os.kill() and apparently unavoidable with a
        # daemon
        t.start()

    ##########################################
    #Load the environment for the jobGraph
    ##########################################
    
    #First load the environment for the jobGraph.
    with jobStore.readSharedFileStream("environment.pickle") as fileHandle:
        environment = pickle.load(fileHandle)
    for i in environment:
        if i not in ("TMPDIR", "TMP", "HOSTNAME", "HOSTTYPE"):
            os.environ[i] = environment[i]
    # sys.path is used by __import__ to find modules
    if "PYTHONPATH" in environment:
        for e in environment["PYTHONPATH"].split(':'):
            if e != '':
                sys.path.append(e)

    setLogLevel(config.logLevel)

    toilWorkflowDir = Toil.getWorkflowDir(config.workflowID, config.workDir)

    ##########################################
    #Setup the temporary directories.
    ##########################################
        
    # Dir to put all this worker's temp files in.
    localWorkerTempDir = tempfile.mkdtemp(dir=toilWorkflowDir)
    os.chmod(localWorkerTempDir, 0o755)
    os.environ["TMPDIR"] = localWorkerTempDir
    os.environ["TMP"] = localWorkerTempDir

    ##########################################
    #Setup the logging
    ##########################################

    #This is mildly tricky because we don't just want to
    #redirect stdout and stderr for this Python process; we want to redirect it
    #for this process and all children. Consequently, we can't just replace
    #sys.stdout and sys.stderr; we need to mess with the underlying OS-level
    #file descriptors. See <http://stackoverflow.com/a/11632982/402891>
    
    #When we start, standard input is file descriptor 0, standard output is
    #file descriptor 1, and standard error is file descriptor 2.

    #What file do we want to point FDs 1 and 2 to?
    tempWorkerLogPath = os.path.join(localWorkerTempDir, "worker_log.txt")

    if not config.debugWorker:
        # Save the original stdout and stderr (by opening new file descriptors
        # to the same files)
        origStdOut = os.dup(1)
        origStdErr = os.dup(2)

        # Open the file to send stdout/stderr to.
        logFh = os.open(tempWorkerLogPath, os.O_WRONLY | os.O_CREAT | os.O_APPEND)

        # Replace standard output with a descriptor for the log file
        os.dup2(logFh, 1)

        # Replace standard error with a descriptor for the log file
        os.dup2(logFh, 2)

        # Since we only opened the file once, all the descriptors duped from
        # the original will share offset information, and won't clobber each
        # others' writes. See <http://stackoverflow.com/a/5284108/402891>. This
        # shouldn't matter, since O_APPEND seeks to the end of the file before
        # every write, but maybe there's something odd going on...

        # Close the descriptor we used to open the file
        os.close(logFh)

    debugging = logging.getLogger().isEnabledFor(logging.DEBUG)
    ##########################################
    #Worker log file trapped from here on in
    ##########################################

    workerFailed = False
    statsDict = MagicExpando()
    statsDict.jobs = []
    statsDict.workers.logsToMaster = []
    blockFn = lambda : True
    cleanCacheFn = lambda x : True
    try:

        #Put a message at the top of the log, just to make sure it's working.
        print("---TOIL WORKER OUTPUT LOG---")
        sys.stdout.flush()
        
        #Log the number of open file descriptors so we can tell if we're leaking
        #them.
        logger.debug("Next available file descriptor: {}".format(
            nextOpenDescriptor()))

        logProcessContext(config)

        ##########################################
        #Load the jobGraph
        ##########################################
        
        jobGraph = jobStore.load(jobStoreID)
        listOfJobs[0] = str(jobGraph)
        logger.debug("Parsed jobGraph")
        
        ##########################################
        #Cleanup from any earlier invocation of the jobGraph
        ##########################################
        
        if jobGraph.command == None:
            # Cleanup jobs already finished
            f = lambda jobs : [x for x in [[y for y in x if jobStore.exists(y.jobStoreID)] for x in jobs] if len(x) > 0]
            jobGraph.stack = f(jobGraph.stack)
            jobGraph.services = f(jobGraph.services)
            logger.debug("Cleaned up any references to completed successor jobs")

        #This cleans the old log file which may 
        #have been left if the job is being retried after a job failure.
        oldLogFile = jobGraph.logJobStoreFileID
        if oldLogFile != None:
            jobGraph.logJobStoreFileID = None
            jobStore.update(jobGraph) #Update first, before deleting any files
            jobStore.deleteFile(oldLogFile)

        ##########################################
        # If a checkpoint exists, restart from the checkpoint
        ##########################################

        # The job is a checkpoint, and is being restarted after previously completing
        if jobGraph.checkpoint != None:
            logger.debug("Job is a checkpoint")
<<<<<<< HEAD
            if len(jobGraph.stack) > 0 or len(jobGraph.services) > 0 or jobGraph.command != None:
                if jobGraph.command != None:
                    assert jobGraph.command == jobGraph.checkpoint
                    logger.debug("Checkpoint job already has command set to run")
                else:
                    jobGraph.command = jobGraph.checkpoint

                jobStore.update(jobGraph) # Update immediately to ensure that checkpoint
                # is made before deleting any remaining successors

                if len(jobGraph.stack) > 0 or len(jobGraph.services) > 0:
                    # If the subtree of successors is not complete restart everything
                    logger.debug("Checkpoint job has unfinished successor jobs, deleting the jobs on the stack: %s, services: %s " %
                                 (jobGraph.stack, jobGraph.services))

                    # Delete everything on the stack, as these represent successors to clean
                    # up as we restart the queue
                    def recursiveDelete(jobGraph2):
                        # Recursive walk the stack to delete all remaining jobs
                        for jobs in jobGraph2.stack + jobGraph2.services:
                            for jobNode in jobs:
                                if jobStore.exists(jobNode.jobStoreID):
                                    recursiveDelete(jobStore.load(jobNode.jobStoreID))
                                else:
                                    logger.debug("Job %s has already been deleted", jobNode)
                        if jobGraph2 != jobGraph:
                            logger.debug("Checkpoint is deleting old successor job: %s", jobGraph2.jobStoreID)
                            jobStore.delete(jobGraph2.jobStoreID)
                    recursiveDelete(jobGraph)

                    jobGraph.stack = [ [], [] ] # Initialise the job to mimic the state of a job
                    # that has been previously serialised but which as yet has no successors

                    jobGraph.services = [] # Empty the services

                    # Update the jobStore to avoid doing this twice on failure and make this clean.
                    jobStore.update(jobGraph)

=======
            # If the checkpoint still has extant jobs in its
            # (flattened) stack and services, its subtree didn't
            # complete properly. We handle the restart of the
            # checkpoint here, removing its previous subtree.
            if len([i for l in jobGraph.stack for i in l]) > 0 or len(jobGraph.services) > 0:
                logger.debug("Checkpoint has failed.")
                # Reduce the retry count
                assert jobGraph.remainingRetryCount >= 0
                jobGraph.remainingRetryCount = max(0, jobGraph.remainingRetryCount - 1)
                jobGraph.restartCheckpoint(jobStore)
>>>>>>> c57783ee
            # Otherwise, the job and successors are done, and we can cleanup stuff we couldn't clean
            # because of the job being a checkpoint
            else:
                logger.debug("The checkpoint jobs seems to have completed okay, removing any checkpoint files to delete.")
                #Delete any remnant files
                list(map(jobStore.deleteFile, list(filter(jobStore.fileExists, jobGraph.checkpointFilesToDelete))))

        ##########################################
        #Setup the stats, if requested
        ##########################################
        
        if config.stats:
            startTime = time.time()
            startClock = getTotalCpuTime()

        #Make a temporary file directory for the jobGraph
        #localTempDir = makePublicDir(os.path.join(localWorkerTempDir, "localTempDir"))

        startTime = time.time()
        while True:
            ##########################################
            #Run the jobGraph, if there is one
            ##########################################
            
            if jobGraph.command is not None:
                assert jobGraph.command.startswith( "_toil " )
                logger.debug("Got a command to run: %s" % jobGraph.command)
                #Load the job
                job = Job._loadJob(jobGraph.command, jobStore)
                # If it is a checkpoint job, save the command
                if job.checkpoint:
                    jobGraph.checkpoint = jobGraph.command

                # Create a fileStore object for the job
                fileStore = FileStore.createFileStore(jobStore, jobGraph, localWorkerTempDir, blockFn,
                                                      caching=not config.disableCaching)
                with job._executor(jobGraph=jobGraph,
                                   stats=statsDict if config.stats else None,
                                   fileStore=fileStore):
                    with fileStore.open(job):
                        # Get the next block function and list that will contain any messages
                        blockFn = fileStore._blockFn

                        job._runner(jobGraph=jobGraph, jobStore=jobStore, fileStore=fileStore)

                # Accumulate messages from this job & any subsequent chained jobs
                statsDict.workers.logsToMaster += fileStore.loggingMessages

            else:
                #The command may be none, in which case
                #the jobGraph is either a shell ready to be deleted or has
                #been scheduled after a failure to cleanup
                break
            
            if FileStore._terminateEvent.isSet():
                raise RuntimeError("The termination flag is set")

            ##########################################
            #Establish if we can run another jobGraph within the worker
            ##########################################
            
            #If no more jobs to run or services not finished, quit
            if len(jobGraph.stack) == 0 or len(jobGraph.services) > 0 or jobGraph.checkpoint != None:
                logger.debug("Stopping running chain of jobs: length of stack: %s, services: %s, checkpoint: %s",
                             len(jobGraph.stack), len(jobGraph.services), jobGraph.checkpoint != None)
                break
            
            #Get the next set of jobs to run
            jobs = jobGraph.stack[-1]
            assert len(jobs) > 0
            
            break
            #If there are 2 or more jobs to run in parallel we quit
            if len(jobs) >= 2:
                logger.debug("No more jobs can run in series by this worker,"
                            " it's got %i children", len(jobs)-1)
                break
            
            #We check the requirements of the jobGraph to see if we can run it
            #within the current worker
            successorJobNode = jobs[0]
            if successorJobNode.memory > jobGraph.memory:
                logger.debug("We need more memory for the next job, so finishing")
                break
            if successorJobNode.cores > jobGraph.cores:
                logger.debug("We need more cores for the next job, so finishing")
                break
            if successorJobNode.disk > jobGraph.disk:
                logger.debug("We need more disk for the next job, so finishing")
                break
            if successorJobNode.preemptable != jobGraph.preemptable:
                logger.debug("Preemptability is different for the next job, returning to the leader")
                break
            if successorJobNode.predecessorNumber > 1:
                logger.debug("The jobGraph has multiple predecessors, we must return to the leader.")
                break

            # Load the successor jobGraph
            successorJobGraph = jobStore.load(successorJobNode.jobStoreID)

            # add the successor to the list of jobs run
            listOfJobs.append(str(successorJobGraph))

            # Somewhat ugly, but check if job is a checkpoint job and quit if
            # so
            if successorJobGraph.command.startswith( "_toil " ):
                #Load the job
                successorJob = Job._loadJob(successorJobGraph.command, jobStore)

                # Check it is not a checkpoint
                if successorJob.checkpoint:
                    logger.debug("Next job is checkpoint, so finishing")
                    break

            ##########################################
            #We have a single successor job that is not a checkpoint job.
            #We transplant the successor jobGraph command and stack
            #into the current jobGraph object so that it can be run
            #as if it were a command that were part of the current jobGraph.
            #We can then delete the successor jobGraph in the jobStore, as it is
            #wholly incorporated into the current jobGraph.
            ##########################################
            
            #Clone the jobGraph and its stack
            jobGraph = copy.deepcopy(jobGraph)
            
            #Remove the successor jobGraph
            jobGraph.stack.pop()

            #These should all match up
            assert successorJobGraph.memory == successorJobNode.memory
            assert successorJobGraph.cores == successorJobNode.cores
            assert successorJobGraph.predecessorsFinished == set()
            assert successorJobGraph.predecessorNumber == 1
            assert successorJobGraph.command is not None
            assert successorJobGraph.jobStoreID == successorJobNode.jobStoreID

            #Transplant the command and stack to the current jobGraph
            jobGraph.command = successorJobGraph.command
            jobGraph.stack += successorJobGraph.stack
            # include some attributes for better identification of chained jobs in
            # logging output
            jobGraph.unitName = successorJobGraph.unitName
            jobGraph.jobName = successorJobGraph.jobName
            assert jobGraph.memory >= successorJobGraph.memory
            assert jobGraph.cores >= successorJobGraph.cores
            
            #Build a fileStore to update the job
            fileStore = FileStore.createFileStore(jobStore, jobGraph, localWorkerTempDir, blockFn,
                                                  caching=not config.disableCaching)

            #Update blockFn
            blockFn = fileStore._blockFn

            #Add successorJobGraph to those to be deleted
            fileStore.jobsToDelete.add(successorJobGraph.jobStoreID)
            
            #This will update the job once the previous job is done
            fileStore._updateJobWhenDone()            
            
            #Clone the jobGraph and its stack again, so that updates to it do
            #not interfere with this update
            jobGraph = copy.deepcopy(jobGraph)
            
            logger.debug("Starting the next job")
        
        ##########################################
        #Finish up the stats
        ##########################################
        if config.stats:
            totalCPUTime, totalMemoryUsage = getTotalCpuTimeAndMemoryUsage()
            statsDict.workers.time = str(time.time() - startTime)
            statsDict.workers.clock = str(totalCPUTime - startClock)
            statsDict.workers.memory = str(totalMemoryUsage)

        # log the worker log path here so that if the file is truncated the path can still be found
        logger.info("Worker log can be found at %s. Set --cleanWorkDir to retain this log", localWorkerTempDir)
        logger.info("Finished running the chain of jobs on this node, we ran for a total of %f seconds", time.time() - startTime)
    
    ##########################################
    #Trapping where worker goes wrong
    ##########################################
    except: #Case that something goes wrong in worker
        traceback.print_exc()
        logger.error("Exiting the worker because of a failed job on host %s", socket.gethostname())
        FileStore._terminateEvent.set()
    
    ##########################################
    #Wait for the asynchronous chain of writes/updates to finish
    ########################################## 
       
    blockFn() 
    
    ##########################################
    #All the asynchronous worker/update threads must be finished now, 
    #so safe to test if they completed okay
    ########################################## 
    
    if FileStore._terminateEvent.isSet():
        jobGraph = jobStore.load(jobStoreID)
        jobGraph.setupJobAfterFailure(config)
        workerFailed = True

    ##########################################
    #Cleanup
    ##########################################

    # Close the worker logging
    # Flush at the Python level
    sys.stdout.flush()
    sys.stderr.flush()
    if not config.debugWorker:
        # Flush at the OS level
        os.fsync(1)
        os.fsync(2)

        # Close redirected stdout and replace with the original standard output.
        os.dup2(origStdOut, 1)

        # Close redirected stderr and replace with the original standard error.
        os.dup2(origStdErr, 2)

        # sys.stdout and sys.stderr don't need to be modified at all. We don't
        # need to call redirectLoggerStreamHandlers since they still log to
        # sys.stderr

        # Close our extra handles to the original standard output and standard
        # error streams, so we don't leak file handles.
        os.close(origStdOut)
        os.close(origStdErr)

    # Now our file handles are in exactly the state they were in before.

    #Copy back the log file to the global dir, if needed
    if workerFailed:
        jobGraph.logJobStoreFileID = jobStore.getEmptyFileStoreID(jobGraph.jobStoreID)
        jobGraph.chainedJobs = listOfJobs
        with jobStore.updateFileStream(jobGraph.logJobStoreFileID) as w:
            with open(tempWorkerLogPath, "r") as f:
                if os.path.getsize(tempWorkerLogPath) > logFileByteReportLimit !=0:
                    if logFileByteReportLimit > 0:
                        f.seek(-logFileByteReportLimit, 2)  # seek to last tooBig bytes of file
                    elif logFileByteReportLimit < 0:
                        f.seek(logFileByteReportLimit, 0)  # seek to first tooBig bytes of file
                w.write(f.read())
        jobStore.update(jobGraph)

    elif debugging and not config.debugWorker:  # write log messages
        with open(tempWorkerLogPath, 'r') as logFile:
            if os.path.getsize(tempWorkerLogPath) > logFileByteReportLimit != 0:
                if logFileByteReportLimit > 0:
                    logFile.seek(-logFileByteReportLimit, 2)  # seek to last tooBig bytes of file
                elif logFileByteReportLimit < 0:
                    logFile.seek(logFileByteReportLimit, 0)  # seek to first tooBig bytes of file
            logMessages = logFile.read().splitlines()
        statsDict.logs.names = listOfJobs
        statsDict.logs.messages = logMessages

    if (debugging or config.stats or statsDict.workers.logsToMaster) and not workerFailed:  # We have stats/logging to report back
        jobStore.writeStatsAndLogging(json.dumps(statsDict))

    #Remove the temp dir
    cleanUp = config.cleanWorkDir
    if cleanUp == 'always' or (cleanUp == 'onSuccess' and not workerFailed) or (cleanUp == 'onError' and workerFailed):
        shutil.rmtree(localWorkerTempDir)
    
    #This must happen after the log file is done with, else there is no place to put the log
    if (not workerFailed) and jobGraph.command == None and len(jobGraph.stack) == 0 and len(jobGraph.services) == 0:
        # We can now safely get rid of the jobGraph
        jobStore.delete(jobGraph.jobStoreID)<|MERGE_RESOLUTION|>--- conflicted
+++ resolved
@@ -262,46 +262,6 @@
         # The job is a checkpoint, and is being restarted after previously completing
         if jobGraph.checkpoint != None:
             logger.debug("Job is a checkpoint")
-<<<<<<< HEAD
-            if len(jobGraph.stack) > 0 or len(jobGraph.services) > 0 or jobGraph.command != None:
-                if jobGraph.command != None:
-                    assert jobGraph.command == jobGraph.checkpoint
-                    logger.debug("Checkpoint job already has command set to run")
-                else:
-                    jobGraph.command = jobGraph.checkpoint
-
-                jobStore.update(jobGraph) # Update immediately to ensure that checkpoint
-                # is made before deleting any remaining successors
-
-                if len(jobGraph.stack) > 0 or len(jobGraph.services) > 0:
-                    # If the subtree of successors is not complete restart everything
-                    logger.debug("Checkpoint job has unfinished successor jobs, deleting the jobs on the stack: %s, services: %s " %
-                                 (jobGraph.stack, jobGraph.services))
-
-                    # Delete everything on the stack, as these represent successors to clean
-                    # up as we restart the queue
-                    def recursiveDelete(jobGraph2):
-                        # Recursive walk the stack to delete all remaining jobs
-                        for jobs in jobGraph2.stack + jobGraph2.services:
-                            for jobNode in jobs:
-                                if jobStore.exists(jobNode.jobStoreID):
-                                    recursiveDelete(jobStore.load(jobNode.jobStoreID))
-                                else:
-                                    logger.debug("Job %s has already been deleted", jobNode)
-                        if jobGraph2 != jobGraph:
-                            logger.debug("Checkpoint is deleting old successor job: %s", jobGraph2.jobStoreID)
-                            jobStore.delete(jobGraph2.jobStoreID)
-                    recursiveDelete(jobGraph)
-
-                    jobGraph.stack = [ [], [] ] # Initialise the job to mimic the state of a job
-                    # that has been previously serialised but which as yet has no successors
-
-                    jobGraph.services = [] # Empty the services
-
-                    # Update the jobStore to avoid doing this twice on failure and make this clean.
-                    jobStore.update(jobGraph)
-
-=======
             # If the checkpoint still has extant jobs in its
             # (flattened) stack and services, its subtree didn't
             # complete properly. We handle the restart of the
@@ -312,7 +272,6 @@
                 assert jobGraph.remainingRetryCount >= 0
                 jobGraph.remainingRetryCount = max(0, jobGraph.remainingRetryCount - 1)
                 jobGraph.restartCheckpoint(jobStore)
->>>>>>> c57783ee
             # Otherwise, the job and successors are done, and we can cleanup stuff we couldn't clean
             # because of the job being a checkpoint
             else:
