--- conflicted
+++ resolved
@@ -76,15 +76,6 @@
 
         assert len(self.getMatchingRoles(self.clusterName)) == 1
         # --never-download prevents silent upgrades to pip, wheel and setuptools
-<<<<<<< HEAD
-        self.sshUtil(['virtualenv', '--system-site-packages', '--never-download', '/home/venv'])
-        self.sshUtil(['/home/venv/bin/pip', 'install', 'setuptools==28.7.1'])
-        self.sshUtil(['/home/venv/bin/pip', 'install', 'pyyaml==3.12'])
-        # install toil scripts
-        self.sshUtil(['/home/venv/bin/pip', 'install', 'toil-scripts==%s' % self.toilScripts])
-        # install curl
-        self.sshUtil(['sudo', 'apt-get', '-y', 'install', 'curl'])
-=======
         venv_command = 'virtualenv --system-site-packages --never-download /home/venv'
         AWSProvisioner._sshAppliance(leader.ip_address, remoteCommand=venv_command)
 
@@ -101,7 +92,6 @@
         # install curl
         install_command = 'sudo apt-get -y install curl'
         AWSProvisioner._sshAppliance(leader.ip_address, remoteCommand=install_command)
->>>>>>> f636e5d0
 
         toilOptions = ['--batchSystem=mesos',
                        '--workDir=/var/lib/toil',
@@ -123,9 +113,12 @@
 
         toilOptions = ' '.join(toilOptions)
 
-<<<<<<< HEAD
+        # TOIL_AWS_NODE_DEBUG prevents the provisioner from killing nodes that
+        # fail a status check. This allows for easier debugging of
+        # https://github.com/BD2KGenomics/toil/issues/1141
         runCommand = ['bash', '-c',
                       'PATH=/home/venv/bin/:$PATH '
+                      'TOIL_AWS_NODE_DEBUG=True '
                       'TOIL_SCRIPTS_TEST_NUM_SAMPLES='+str(self.numSamples)+
                       ' TOIL_SCRIPTS_TEST_TOIL_OPTIONS=' + pipes.quote(toilOptions) +
                       ' TOIL_SCRIPTS_TEST_JOBSTORE=' + self.jobStore +
@@ -133,24 +126,10 @@
                       ' toil_scripts.rnaseq_cgl.test.test_rnaseq_cgl.RNASeqCGLTest.test_manifest']
 
         self.sshUtil(runCommand)
-=======
-        # TOIL_AWS_NODE_DEBUG prevents the provisioner from killing nodes that
-        # fail a status check. This allows for easier debugging of
-        # https://github.com/BD2KGenomics/toil/issues/1141
-        runCommand = 'bash -c \\"export PATH=/home/venv/bin/:$PATH;export TOIL_SCRIPTS_TEST_NUM_SAMPLES=%i; export TOIL_SCRIPTS_TEST_TOIL_OPTIONS=' + pipes.quote(toilOptions) + \
-                     '; export TOIL_SCRIPTS_TEST_JOBSTORE=' + self.jobStore + \
-                     '; export TOIL_AWS_NODE_DEBUG=True' + \
-                     '; /home/venv/bin/python -m unittest -v' + \
-                     ' toil_scripts.rnaseq_cgl.test.test_rnaseq_cgl.RNASeqCGLTest.test_manifest\\"'
-
-        runCommand %= self.numSamples
-
-        AWSProvisioner._sshAppliance(leader.ip_address, runCommand)
         assert len(self.getMatchingRoles(self.clusterName)) == 1
 
         AWSProvisioner.destroyCluster(self.clusterName)
         assert len(self.getMatchingRoles(self.clusterName)) == 0
->>>>>>> f636e5d0
 
     @integrative
     @needs_aws
