# Copyright (C) 2015-2016 Regents of the University of California
#
# Licensed under the Apache License, Version 2.0 (the "License");
# you may not use this file except in compliance with the License.
# You may obtain a copy of the License at
#
#     http://www.apache.org/licenses/LICENSE-2.0
#
# Unless required by applicable law or agreed to in writing, software
# distributed under the License is distributed on an "AS IS" BASIS,
# WITHOUT WARRANTIES OR CONDITIONS OF ANY KIND, either express or implied.
# See the License for the specific language governing permissions and
# limitations under the License.

from __future__ import absolute_import

import SocketServer
import hashlib
import logging
import threading
import os
import shutil
import tempfile
import time
import uuid
from stubserver import FTPStubServer
from abc import abstractmethod, ABCMeta
from itertools import chain, islice, count
from threading import Thread
from unittest import skip

# Python 3 compatibility imports
from six.moves.queue import Queue
from six.moves import xrange, socketserver as SocketServer, SimpleHTTPServer
from six import iteritems
import six.moves.urllib.parse as urlparse
from six.moves.urllib.request import urlopen, Request

from bd2k.util import memoize
from bd2k.util.exceptions import panic
# noinspection PyPackageRequirements
# (installed by `make prepare`)
from mock import patch

from toil.common import Config, Toil
from toil.job import Job, JobNode
from toil.jobStores.abstractJobStore import (AbstractJobStore,
                                             NoSuchJobException,
                                             NoSuchFileException)
from toil.jobStores.aws.utils import region_to_bucket_location
from toil.jobStores.fileJobStore import FileJobStore
from toil.test import (ToilTest,
                       needs_aws,
                       needs_azure,
                       needs_encryption,
                       make_tests,
                       needs_google,
                       experimental)

logger = logging.getLogger(__name__)


def tearDownModule():
    AbstractJobStoreTest.Test.cleanUpExternalStores()


class AbstractJobStoreTest:
    """
    Hide abstract base class from unittest's test case loader

    http://stackoverflow.com/questions/1323455/python-unit-test-with-base-and-sub-class#answer-25695512
    """

    class Test(ToilTest):
        __metaclass__ = ABCMeta

        @classmethod
        def setUpClass(cls):
            super(AbstractJobStoreTest.Test, cls).setUpClass()
            logging.basicConfig(level=logging.DEBUG)
            logging.getLogger('boto').setLevel(logging.CRITICAL)

        # The use of @memoize ensures that we only have one instance of per class even with the
        # generative import/export tests attempts to instantiate more. This in turn enables us to
        # share the external stores (buckets, blob store containers, local directory, etc.) used
        # for testing import export. While the constructor arguments are included in the
        # memoization key, I have only ever seen one case: ('test', ). The worst that can happen
        # if other values are also used is that there will be more external stores and less sharing
        # of them. They will still all be cleaned-up.

        @classmethod
        @memoize
        def __new__(cls, *args):
            return super(AbstractJobStoreTest.Test, cls).__new__(*args)

        def _createConfig(self):
            return Config()

        @abstractmethod
        def _createJobStore(self):
            """
            :rtype: AbstractJobStore
            """
            raise NotImplementedError()

        def setUp(self):
            super(AbstractJobStoreTest.Test, self).setUp()
            self.namePrefix = 'jobstore-test-' + str(uuid.uuid4())
            self.master = self._createJobStore()
            self.config = self._createConfig()
            self.master.initialize(self.config)
            self.arbitraryRequirements = {'memory': 1, 'disk': 2, 'cores': 1, 'preemptable': False}
            self.arbitraryJob = JobNode(command='command',
                                        jobStoreID=None,
                                        jobName='arbitrary', unitName=None,
                                        requirements=self.arbitraryRequirements)

        def tearDown(self):
            self.master.destroy()
            super(AbstractJobStoreTest.Test, self).tearDown()

        def test(self):
            """
            This is a front-to-back test of the "happy" path in a job store, i.e. covering things
            that occur in the dat to day life of a job store. The purist might insist that this be
            split up into several cases and I agree wholeheartedly.
            """
            master = self.master

            # Test initial state
            #
            self.assertFalse(master.exists('foo'))
            self.assertRaises(NoSuchJobException, master.load, 'foo')

            # Create parent job and verify its existence/properties
            #
            masterRequirements = dict(memory=12, cores=34, disk=35, preemptable=True)
            jobNodeOnMaster = JobNode(command='master1',
                                      requirements=masterRequirements,
                                      jobName='test1', unitName='onMaster',
                                      jobStoreID=None, predecessorNumber=0)
            jobOnMaster = master.create(jobNodeOnMaster)
            self.assertTrue(master.exists(jobOnMaster.jobStoreID))
            self.assertEquals(jobOnMaster.command, 'master1')
            self.assertEquals(jobOnMaster.memory, masterRequirements['memory'])
            self.assertEquals(jobOnMaster.cores, masterRequirements['cores'])
            self.assertEquals(jobOnMaster.disk, masterRequirements['disk'])
            self.assertEquals(jobOnMaster.preemptable, masterRequirements['preemptable'])
            self.assertEquals(jobOnMaster.jobName, 'test1')
            self.assertEquals(jobOnMaster.unitName, 'onMaster')
            self.assertEquals(jobOnMaster.stack, [])
            self.assertEquals(jobOnMaster.predecessorNumber, 0)
            self.assertEquals(jobOnMaster.predecessorsFinished, set())
            self.assertEquals(jobOnMaster.logJobStoreFileID, None)

            


            # Create a second instance of the job store, simulating a worker ...
            #
            worker = self._createJobStore()
            worker.resume()
            self.assertEquals(worker.config, self.config)
            self.assertIsNot(worker.config, self.config)
            # ... and load the parent job there.
            jobOnWorker = worker.load(jobOnMaster.jobStoreID)
            self.assertEquals(jobOnMaster, jobOnWorker)

            # Update state on job
            #
            # The following demonstrates the job update pattern, where files to be deleted are
            # referenced in "filesToDelete" array, which is persisted to disk first. If things go
            # wrong during the update, this list of files to delete is used to remove the
            # unneeded files
            jobOnWorker.filesToDelete = ['1', '2']
            worker.update(jobOnWorker)
            # Check jobs to delete persisted
            self.assertEquals(master.load(jobOnWorker.jobStoreID).filesToDelete, ['1', '2'])
            # Create children
            childRequirements1 = dict(memory=23, cores=45, disk=46, preemptable=True)
            jobNodeOnChild1 = JobNode(command='child1',
                                      requirements=childRequirements1,
                                      jobName='test2', unitName='onChild1',
                                      jobStoreID=None)
            childRequirements2 = dict(memory=34, cores=56, disk=57, preemptable=False)
            jobNodeOnChild2 = JobNode(command='master1',
                                      requirements=childRequirements2,
                                      jobName='test3', unitName='onChild2',
                                      jobStoreID=None)
            child1 = worker.create(jobNodeOnChild1)
            child2 = worker.create(jobNodeOnChild2)
            # Update parent
            jobOnWorker.stack.append((child1, child2))
            jobOnWorker.filesToDelete = []
            worker.update(jobOnWorker)

            # Check equivalence between master and worker
            #
            self.assertNotEquals(jobOnWorker, jobOnMaster)
            # Reload parent job on master
            jobOnMaster = master.load(jobOnMaster.jobStoreID)
            self.assertEquals(jobOnWorker, jobOnMaster)
            # Load children on master an check equivalence
            self.assertEquals(master.load(child1.jobStoreID), child1)
            self.assertEquals(master.load(child2.jobStoreID), child2)

            # Test changing and persisting job state across multiple jobs
            #
            childJobs = [worker.load(childNode.jobStoreID) for childNode in jobOnMaster.stack[-1]]
            for childJob in childJobs:
                childJob.logJobStoreFileID = str(uuid.uuid4())
                childJob.remainingRetryCount = 66
                self.assertNotEquals(childJob, master.load(childJob.jobStoreID))
            for childJob in childJobs:
                worker.update(childJob)
            for childJob in childJobs:
                self.assertEquals(master.load(childJob.jobStoreID), childJob)
                self.assertEquals(worker.load(childJob.jobStoreID), childJob)

            # Test job iterator - the results of the iterator are effected by eventual
            # consistency. We cannot guarantee all jobs will appear but we can assert that all
            # jobs that show up are a subset of all existing jobs. If we had deleted jobs before
            # this we would have to worry about ghost jobs appearing and this assertion would not
            # be valid
            self.assertTrue(set(childJobs + [jobOnMaster]) >= set(worker.jobs()))
            self.assertTrue(set(childJobs + [jobOnMaster]) >= set(master.jobs()))

            # Test job deletions
            #
            # First delete parent, this should have no effect on the children
            self.assertTrue(master.exists(jobOnMaster.jobStoreID))
            self.assertTrue(worker.exists(jobOnMaster.jobStoreID))
            master.delete(jobOnMaster.jobStoreID)
            self.assertFalse(master.exists(jobOnMaster.jobStoreID))
            self.assertFalse(worker.exists(jobOnMaster.jobStoreID))

            for childJob in childJobs:
                self.assertTrue(master.exists(childJob.jobStoreID))
                self.assertTrue(worker.exists(childJob.jobStoreID))
                master.delete(childJob.jobStoreID)
                self.assertFalse(master.exists(childJob.jobStoreID))
                self.assertFalse(worker.exists(childJob.jobStoreID))
                self.assertRaises(NoSuchJobException, worker.load, childJob.jobStoreID)
                self.assertRaises(NoSuchJobException, master.load, childJob.jobStoreID)

            try:
                with master.readSharedFileStream('missing') as _:
                    pass
                self.fail('Expecting NoSuchFileException')
            except NoSuchFileException:
                pass

            # Test shared files: Write shared file on master, ...
            #
            with master.writeSharedFileStream('foo') as f:
                f.write('bar')
            # ... read that file on worker, ...
            with worker.readSharedFileStream('foo') as f:
                self.assertEquals('bar', f.read())
            # ... and read it again on master.
            with master.readSharedFileStream('foo') as f:
                self.assertEquals('bar', f.read())

            with master.writeSharedFileStream('nonEncrypted', isProtected=False) as f:
                f.write('bar')
            self.assertUrl(master.getSharedPublicUrl('nonEncrypted'))
            self.assertRaises(NoSuchFileException, master.getSharedPublicUrl, 'missing')

            # Test per-job files: Create empty file on master, ...
            #
            # First recreate job
            jobOnMaster = master.create(jobNodeOnMaster)
            fileOne = worker.getEmptyFileStoreID(jobOnMaster.jobStoreID)
            # Check file exists
            self.assertTrue(worker.fileExists(fileOne))
            self.assertTrue(master.fileExists(fileOne))
            # ... write to the file on worker, ...
            with worker.updateFileStream(fileOne) as f:
                f.write('one')
            # ... read the file as a stream on the master, ....
            with master.readFileStream(fileOne) as f:
                self.assertEquals(f.read(), 'one')

            # ... and copy it to a temporary physical file on the master.
            fh, path = tempfile.mkstemp()
            try:
                os.close(fh)
                tmpPath = path + '.read-only'
                master.readFile(fileOne, tmpPath)
                try:
                    shutil.copyfile(tmpPath, path)
                finally:
                    os.unlink(tmpPath)
                with open(path, 'r+') as f:
                    self.assertEquals(f.read(), 'one')
                    # Write a different string to the local file ...
                    f.seek(0)
                    f.truncate(0)
                    f.write('two')
                # ... and create a second file from the local file.
                fileTwo = master.writeFile(path, jobOnMaster.jobStoreID)
                with worker.readFileStream(fileTwo) as f:
                    self.assertEquals(f.read(), 'two')
                # Now update the first file from the local file ...
                master.updateFile(fileOne, path)
                with worker.readFileStream(fileOne) as f:
                    self.assertEquals(f.read(), 'two')
            finally:
                os.unlink(path)
            # Create a third file to test the last remaining method.
            with worker.writeFileStream(jobOnMaster.jobStoreID) as (f, fileThree):
                f.write('three')
            with master.readFileStream(fileThree) as f:
                self.assertEquals(f.read(), 'three')
            # Delete a file explicitly but leave files for the implicit deletion through the parent
            worker.deleteFile(fileOne)

            # Check the file is gone
            #
            for store in worker, master:
                self.assertFalse(store.fileExists(fileOne))
                self.assertRaises(NoSuchFileException, store.readFile, fileOne, '')
                try:
                    with store.readFileStream(fileOne) as _:
                        pass
                    self.fail('Expecting NoSuchFileException')
                except NoSuchFileException:
                    pass

            # Test stats and logging
            #
            stats = None

            def callback(f2):
                stats.add(f2.read())

            stats = set()
            self.assertEquals(0, master.readStatsAndLogging(callback))
            self.assertEquals(set(), stats)
            worker.writeStatsAndLogging('1')
            self.assertEquals(1, master.readStatsAndLogging(callback))
            self.assertEquals({'1'}, stats)
            self.assertEquals(0, master.readStatsAndLogging(callback))
            worker.writeStatsAndLogging('1')
            worker.writeStatsAndLogging('2')
            stats = set()
            self.assertEquals(2, master.readStatsAndLogging(callback))
            self.assertEquals({'1', '2'}, stats)
            largeLogEntry = os.urandom(self._largeLogEntrySize())
            stats = set()
            worker.writeStatsAndLogging(largeLogEntry)
            self.assertEquals(1, master.readStatsAndLogging(callback))
            self.assertEquals({largeLogEntry}, stats)

            # test the readAll parameter
            self.assertEqual(4, master.readStatsAndLogging(callback, readAll=True))

            # Delete parent
            #
            master.delete(jobOnMaster.jobStoreID)
            self.assertFalse(master.exists(jobOnMaster.jobStoreID))
            # TODO: Who deletes the shared files?

<<<<<<< HEAD
        def testOverlargeJob(self):
            master = self.master
            masterRequirements = dict(memory=12, cores=34, disk=35, preemptable=True)
            overlargeJobNodeOnMaster = JobNode(command='master-overlarge',
                                      requirements=masterRequirements,
                                      jobName='test-overlarge', unitName='onMaster',
                                      jobStoreID=None, predecessorNumber=0)
            overlargeJobOnMaster = master.create(overlargeJobNodeOnMaster, forceOverlarge=True)
            self.assertTrue(master.exists(overlargeJobOnMaster.jobStoreID))
            overlargeJobOnMasterDownloaded = master.load(overlargeJobOnMaster.jobStoreID)
            master.delete(overlargeJobOnMaster.jobStoreID)
=======

>>>>>>> a272a4be

        def _prepareTestFile(self, store, size=None):
            """
            Generates a URL that can be used to point at a test file in the storage mechanism
            used by the job store under test by this class. Optionaly creates a file at that URL.

            :param: store: an object referencing the store, same type as _createExternalStore's
                    return value

            :param int size: The size of the test file to be created.

            :return: the URL, or a tuple (url, md5) where md5 is the file's hexadecimal MD5 digest

            :rtype: str|(str,str)
            """
            raise NotImplementedError()

        @abstractmethod
        def _hashTestFile(self, url):
            """
            Returns hexadecimal MD5 digest of the contents of the file pointed at by the URL.
            """
            raise NotImplementedError()

        @abstractmethod
        def _createExternalStore(self):
            raise NotImplementedError()

        @abstractmethod
        def _cleanUpExternalStore(self, store):
            """
            :param: store: an object referencing the store, same type as _createExternalStore's
                    return value
            """
            raise NotImplementedError()

        externalStoreCache = {}

        def _externalStore(self):
            try:
                store = self.externalStoreCache[self]
            except KeyError:
                logger.info('Creating new external store for %s', self)
                store = self.externalStoreCache[self] = self._createExternalStore()
            else:
                logger.info('Reusing external store for %s', self)
            return store

        @classmethod
        def cleanUpExternalStores(cls):
            for test, store in iteritems(cls.externalStoreCache):
                logger.info('Cleaning up external store for %s.', test)
                test._cleanUpExternalStore(store)

        mpTestPartSize = 5 << 20

        @classmethod
        def makeImportExportTests(cls):

            testClasses = [FileJobStoreTest, AWSJobStoreTest, AzureJobStoreTest, GoogleJobStoreTest]

            activeTestClassesByName = {testCls.__name__: testCls
                                       for testCls in testClasses
                                       if not getattr(testCls, '__unittest_skip__', False)}

            def testImportExportFile(self, otherCls, size):
                """
                :param AbstractJobStoreTest.Test self: the current test case

                :param AbstractJobStoreTest.Test otherCls: the test case class for the job store
                       to import from or export to

                :param int size: the size of the file to test importing/exporting with
                """
                # Prepare test file in other job store
                self.master.partSize = cls.mpTestPartSize
                other = otherCls('test')
                store = other._externalStore()

                srcUrl, srcMd5 = other._prepareTestFile(store, size)
                # Import into job store under test
                jobStoreFileID = self.master.importFile(srcUrl)
                with self.master.readFileStream(jobStoreFileID) as f:
                    fileMD5 = hashlib.md5(f.read()).hexdigest()
                self.assertEqual(fileMD5, srcMd5)
                # Export back into other job store
                dstUrl = other._prepareTestFile(store)
                self.master.exportFile(jobStoreFileID, dstUrl)
                self.assertEqual(fileMD5, other._hashTestFile(dstUrl))

            make_tests(testImportExportFile,
                       targetClass=cls,
                       otherCls=activeTestClassesByName,
                       size=dict(zero=0,
                                 one=1,
                                 oneMiB=2 ** 20,
                                 partSizeMinusOne=cls.mpTestPartSize - 1,
                                 partSize=cls.mpTestPartSize,
                                 partSizePlusOne=cls.mpTestPartSize + 1))

            def testImportSharedFile(self, otherCls):
                """
                :param AbstractJobStoreTest.Test self: the current test case

                :param AbstractJobStoreTest.Test otherCls: the test case class for the job store
                       to import from or export to
                """
                # Prepare test file in other job store
                self.master.partSize = cls.mpTestPartSize
                other = otherCls('test')
                store = other._externalStore()

                srcUrl, srcMd5 = other._prepareTestFile(store, 42)
                # Import into job store under test
                self.assertIsNone(self.master.importFile(srcUrl, sharedFileName='foo'))
                with self.master.readSharedFileStream('foo') as f:
                    fileMD5 = hashlib.md5(f.read()).hexdigest()
                self.assertEqual(fileMD5, srcMd5)

            make_tests(testImportSharedFile,
                       targetClass=cls,
                       otherCls=activeTestClassesByName)

        def testImportHttpFile(self):
            http = SocketServer.TCPServer(('', 0), StubHttpRequestHandler)
            try:
                httpThread = threading.Thread(target=http.serve_forever)
                httpThread.start()
                try:
                    assignedPort = http.server_address[1]
                    url = 'http://localhost:%d' % assignedPort
                    with self.master.readFileStream(self.master.importFile(url)) as readable:
                        self.assertEqual(readable.read(), StubHttpRequestHandler.fileContents)
                finally:
                    http.shutdown()
                    httpThread.join()
            finally:
                http.server_close()

        def testImportFtpFile(self):
            file = {'name':'foo', 'content':'foo bar baz qux'}
            ftp = FTPStubServer(0)
            ftp.run()
            try:
                ftp.add_file(**file)
                assignedPort = ftp.server.server_address[1]
                url = 'ftp://user1:passwd@localhost:%d/%s' % (assignedPort, file['name'])
                with self.master.readFileStream(self.master.importFile(url)) as readable:
                    self.assertEqual(readable.read(), file['content'])
            finally:
                ftp.stop()

        def testFileDeletion(self):
            """
            Intended to cover the batch deletion of items in the AWSJobStore, but it doesn't hurt
            running it on the other job stores.
            """
            master = self.master
            n = self._batchDeletionSize()
            for numFiles in (1, n - 1, n, n + 1, 2 * n):
                job = master.create(self.arbitraryJob)
                fileIDs = [master.getEmptyFileStoreID(job.jobStoreID) for _ in xrange(0, numFiles)]
                master.delete(job.jobStoreID)
                for fileID in fileIDs:
                    # NB: the fooStream() methods return context managers
                    self.assertRaises(NoSuchFileException, master.readFileStream(fileID).__enter__)

        def testMultipartUploads(self):
            """
            This test is meant to cover multi-part uploads in the AWSJobStore but it doesn't hurt
            running it against the other job stores as well.
            """
            # Should not block. On Linux, /dev/random blocks when its running low on entropy
            random_device = '/dev/urandom'
            # http://unix.stackexchange.com/questions/11946/how-big-is-the-pipe-buffer
            bufSize = 65536
            partSize = self._partSize()
            self.assertEquals(partSize % bufSize, 0)
            job = self.master.create(self.arbitraryJob)

            # Test file/stream ending on part boundary and within a part
            #
            for partsPerFile in (1, 2.33):
                checksum = hashlib.md5()
                checksumQueue = Queue(2)

                # FIXME: Having a separate thread is probably overkill here

                def checksumThreadFn():
                    while True:
                        _buf = checksumQueue.get()
                        if _buf is None:
                            break
                        checksum.update(_buf)

                # Multipart upload from stream
                #
                checksumThread = Thread(target=checksumThreadFn)
                checksumThread.start()
                try:
                    with open(random_device) as readable:
                        with self.master.writeFileStream(job.jobStoreID) as (writable, fileId):
                            for i in range(int(partSize * partsPerFile / bufSize)):
                                buf = readable.read(bufSize)
                                checksumQueue.put(buf)
                                writable.write(buf)
                finally:
                    checksumQueue.put(None)
                    checksumThread.join()
                before = checksum.hexdigest()

                # Verify
                #
                checksum = hashlib.md5()
                with self.master.readFileStream(fileId) as readable:
                    while True:
                        buf = readable.read(bufSize)
                        if not buf:
                            break
                        checksum.update(buf)
                after = checksum.hexdigest()
                self.assertEquals(before, after)

                # Multi-part upload from file
                #
                checksum = hashlib.md5()
                fh, path = tempfile.mkstemp()
                try:
                    with os.fdopen(fh, 'r+') as writable:
                        with open(random_device) as readable:
                            for i in range(int(partSize * partsPerFile / bufSize)):
                                buf = readable.read(bufSize)
                                writable.write(buf)
                                checksum.update(buf)
                    fileId = self.master.writeFile(path, job.jobStoreID)
                finally:
                    os.unlink(path)
                before = checksum.hexdigest()

                # Verify
                #
                checksum = hashlib.md5()
                with self.master.readFileStream(fileId) as readable:
                    while True:
                        buf = readable.read(bufSize)
                        if not buf:
                            break
                        checksum.update(buf)
                after = checksum.hexdigest()
                self.assertEquals(before, after)
            self.master.delete(job.jobStoreID)

        def testZeroLengthFiles(self):
            job = self.master.create(self.arbitraryJob)
            nullFile = self.master.writeFile('/dev/null', job.jobStoreID)
            with self.master.readFileStream(nullFile) as f:
                self.assertEquals(f.read(), "")
            with self.master.writeFileStream(job.jobStoreID) as (f, nullStream):
                pass
            with self.master.readFileStream(nullStream) as f:
                self.assertEquals(f.read(), "")
            self.master.delete(job.jobStoreID)

        def testLargeFile(self):
            dirPath = self._createTempDir()
            filePath = os.path.join(dirPath, 'large')
            hashIn = hashlib.md5()
            with open(filePath, 'w') as f:
                for i in xrange(0, 10):
                    buf = os.urandom(self._partSize())
                    f.write(buf)
                    hashIn.update(buf)
            job = self.master.create(self.arbitraryJob)
            jobStoreFileID = self.master.writeFile(filePath, job.jobStoreID)
            os.unlink(filePath)
            self.master.readFile(jobStoreFileID, filePath)
            hashOut = hashlib.md5()
            with open(filePath, 'r') as f:
                while True:
                    buf = f.read(self._partSize())
                    if not buf:
                        break
                    hashOut.update(buf)
            self.assertEqual(hashIn.digest(), hashOut.digest())

        def assertUrl(self, url):
            prefix, path = url.split(':', 1)
            if prefix == 'file':
                self.assertTrue(os.path.exists(path))
            else:
                try:
                    urlopen(Request(url))
                except:
                    self.fail()

        def testCleanCache(self):
            # Make a bunch of jobs
            master = self.master

            # Create parent job
            rootJob = master.createRootJob(self.arbitraryJob)
            # Create a bunch of child jobs
            for i in range(100):
                child = master.create(self.arbitraryJob)
                rootJob.stack.append([child])
            master.update(rootJob)

            # See how long it takes to clean with no cache
            noCacheStart = time.time()
            master.clean()
            noCacheEnd = time.time()

            noCacheTime = noCacheEnd - noCacheStart

            # See how long it takes to clean with cache
            jobCache = {jobGraph.jobStoreID: jobGraph
                        for jobGraph in master.jobs()}
            cacheStart = time.time()
            master.clean(jobCache)
            cacheEnd = time.time()

            cacheTime = cacheEnd - cacheStart

            logger.info("Without cache: %f, with cache: %f.", noCacheTime, cacheTime)

            # Running with the cache should be faster.
            self.assertTrue(cacheTime <= noCacheTime)

        @skip("too slow")  # This takes a long time on the remote JobStores
        def testManyJobs(self):
            # Make sure we can store large numbers of jobs

            # Make a bunch of jobs
            master = self.master

            # Create parent job
            rootJob = master.createRootJob(self.arbitraryJob)

            # Create a bunch of child jobs
            for i in range(3000):
                child = master.create(self.arbitraryJob)
                rootJob.stack.append(child)
            master.update(rootJob)

            # Pull them all back out again
            allJobs = list(master.jobs())

            # Make sure we have the right number of jobs. Cannot be precise because of limitations
            # on the jobs iterator for certain cloud providers
            self.assertTrue(len(allJobs) <= 3001)

        @abstractmethod
        def _corruptJobStore(self):
            """
            Deletes some part of the physical storage represented by a job store.
            """
            raise NotImplementedError()

        def testDestructionOfCorruptedJobStore(self):
            self._corruptJobStore()
            worker = self._createJobStore()
            worker.destroy()
            # Note that self.master.destroy() is done as part of shutdown

        def testDestructionIdempotence(self):
            # Master is fully initialized
            self.master.destroy()
            # Create a second instance for the same physical storage but do not .initialize() or
            # .resume() it.
            cleaner = self._createJobStore()
            cleaner.destroy()
            # And repeat
            self.master.destroy()
            cleaner = self._createJobStore()
            cleaner.destroy()

        def testEmptyFileStoreIDIsReadable(self):
            """Simply creates an empty fileStoreID and attempts to read from it."""
            id = self.master.getEmptyFileStoreID()
            fh, path = tempfile.mkstemp()
            try:
                self.master.readFile(id, path)
                self.assertTrue(os.path.isfile(path))
            finally:
                os.unlink(path)

        def _largeLogEntrySize(self):
            """
            Sub-classes may want to override these in order to maximize test coverage
            """
            return 1 * 1024 * 1024

        def _batchDeletionSize(self):
            return 10

        def _partSize(self):
            return 5 * 1024 * 1024


class AbstractEncryptedJobStoreTest:
    # noinspection PyAbstractClass
    class Test(AbstractJobStoreTest.Test):
        """
        A test of job stores that use encryption
        """
        __metaclass__ = ABCMeta

        def setUp(self):
            # noinspection PyAttributeOutsideInit
            self.sseKeyDir = tempfile.mkdtemp()
            # noinspection PyAttributeOutsideInit
            self.cseKeyDir = tempfile.mkdtemp()
            super(AbstractEncryptedJobStoreTest.Test, self).setUp()

        def tearDown(self):
            super(AbstractEncryptedJobStoreTest.Test, self).tearDown()
            shutil.rmtree(self.sseKeyDir)
            shutil.rmtree(self.cseKeyDir)

        def _createConfig(self):
            config = super(AbstractEncryptedJobStoreTest.Test, self)._createConfig()
            sseKeyFile = os.path.join(self.sseKeyDir, 'keyFile')
            with open(sseKeyFile, 'w') as f:
                f.write('01234567890123456789012345678901')
            config.sseKey = sseKeyFile
            # config.attrib['sse_key'] = sseKeyFile

            cseKeyFile = os.path.join(self.cseKeyDir, 'keyFile')
            with open(cseKeyFile, 'w') as f:
                f.write("i am a fake key, so don't use me")
            config.cseKey = cseKeyFile
            return config


class FileJobStoreTest(AbstractJobStoreTest.Test):
    def _createJobStore(self):
        return FileJobStore(self.namePrefix)

    def _corruptJobStore(self):
        assert isinstance(self.master, FileJobStore)  # type hint
        shutil.rmtree(self.master.jobStoreDir)

    def _prepareTestFile(self, dirPath, size=None):
        fileName = 'testfile_%s' % uuid.uuid4()
        localFilePath = dirPath + fileName
        url = 'file://%s' % localFilePath
        if size is None:
            return url
        else:
            content = os.urandom(size)
            with open(localFilePath, 'w') as writable:
                writable.write(content)

            return url, hashlib.md5(content).hexdigest()

    def _hashTestFile(self, url):
        localFilePath = FileJobStore._extractPathFromUrl(urlparse.urlparse(url))
        with open(localFilePath, 'r') as f:
            return hashlib.md5(f.read()).hexdigest()

    def _createExternalStore(self):
        return tempfile.mkdtemp()

    def _cleanUpExternalStore(self, dirPath):
        shutil.rmtree(dirPath)


@experimental
@needs_google
class GoogleJobStoreTest(AbstractJobStoreTest.Test):
    projectID = 'cgc-05-0006'
    headers = {"x-goog-project-id": projectID}

    def _createJobStore(self):
        from toil.jobStores.googleJobStore import GoogleJobStore
        return GoogleJobStore.initialize(GoogleJobStoreTest.projectID + ":" + self.namePrefix)

    def _corruptJobStore(self):
        # The Google job store has only one resource, the bucket, so we can't corrupt it without
        # fully deleting it.
        pass

    def _prepareTestFile(self, bucket, size=None):
        import boto
        fileName = 'testfile_%s' % uuid.uuid4()
        uri = 'gs://%s/%s' % (bucket.name, fileName)
        if size:
            with open('/dev/urandom', 'r') as readable:
                boto.storage_uri(uri).set_contents_from_string(readable.read(size))
        return uri

    def _hashTestFile(self, url):
        import boto
        from toil.jobStores.googleJobStore import GoogleJobStore
        projectID, uri = GoogleJobStore._getResources(urlparse.urlparse(url))
        uri = boto.storage_uri(uri)
        contents = uri.get_contents_as_string(headers=self.headers)
        return hashlib.md5(contents).hexdigest()

    def _createExternalStore(self):
        import boto
        from toil.jobStores.googleJobStore import GoogleJobStore
        uriString = "gs://import-export-test-%s" % str(uuid.uuid4())
        uri = boto.storage_uri(uriString)
        return GoogleJobStore._retryCreateBucket(uri=uri, headers=self.headers)

    def _cleanUpExternalStore(self, bucket):
        import boto
        while True:
            for key in bucket.list():
                try:
                    key.delete()
                except boto.exception.GSResponseError as e:
                    if e.status == 404:
                        pass
                    else:
                        raise
            try:
                bucket.delete()
            except boto.exception.GSResponseError as e:
                if e.status == 404:
                    break
                else:
                    continue


@needs_aws
class AWSJobStoreTest(AbstractJobStoreTest.Test):

    def _createJobStore(self):
        from toil.jobStores.aws.jobStore import AWSJobStore
        partSize = self._partSize()
        for encrypted in (True, False):
            self.assertTrue(AWSJobStore.FileInfo.maxInlinedSize(encrypted) < partSize)
        return AWSJobStore(self.awsRegion()+ ':' + self.namePrefix, partSize=partSize)

    def _corruptJobStore(self):
        from toil.jobStores.aws.jobStore import AWSJobStore
        assert isinstance(self.master, AWSJobStore)  # type hinting
        self.master.filesBucket.delete()

    def testSDBDomainsDeletedOnFailedJobstoreBucketCreation(self):
        """
        This test ensures that SDB domains bound to a jobstore are deleted if the jobstore bucket
        failed to be created.  We simulate a failed jobstore bucket creation by using a bucket in a
        different region with the same name.
        """
        from boto.sdb import connect_to_region
        from boto.s3.connection import Location, S3Connection
        from toil.jobStores.aws.jobStore import BucketLocationConflictException
        externalAWSLocation = Location.USWest
        for testRegion in 'us-east-1', 'us-west-2':
            # We run this test twice, once with the default s3 server us-east-1 as the test region
            # and once with another server (us-west-2).  The external server is always us-west-1.
            # This incidentally tests that the BucketLocationConflictException is thrown when using
            # both the default, and a non-default server.
            testJobStoreUUID = str(uuid.uuid4())
            # Create the nucket at the external region
            s3 = S3Connection()
            bucket = s3.create_bucket('domain-test-' + testJobStoreUUID + '--files',
                                      location=externalAWSLocation)
            options = Job.Runner.getDefaultOptions('aws:' + testRegion + ':domain-test-' +
                                                   testJobStoreUUID)
            options.logLevel = 'DEBUG'
            try:
                with Toil(options) as toil:
                    pass
            except BucketLocationConflictException:
                # Catch the expected BucketLocationConflictException and ensure that the bound
                # domains don't exist in SDB.
                sdb = connect_to_region(self.awsRegion())
                next_token = None
                allDomainNames = []
                while True:
                    domains = sdb.get_all_domains(max_domains=100, next_token=next_token)
                    allDomainNames.extend([x.name for x in domains])
                    next_token = domains.next_token
                    if next_token is None:
                        break
                self.assertFalse([d for d in allDomainNames if testJobStoreUUID in d])
            else:
                self.fail()
            finally:
                s3.delete_bucket(bucket=bucket)

    def testInlinedFiles(self):
        from toil.jobStores.aws.jobStore import AWSJobStore
        master = self.master
        for encrypted in (True, False):
            n = AWSJobStore.FileInfo.maxInlinedSize(encrypted)
            sizes = (1, n / 2, n - 1, n, n + 1, 2 * n)
            for size in chain(sizes, islice(reversed(sizes), 1)):
                s = os.urandom(size)
                with master.writeSharedFileStream('foo') as f:
                    f.write(s)
                with master.readSharedFileStream('foo') as f:
                    self.assertEqual(s, f.read())

    def testInaccessableLocation(self):
        url = 's3://toil-no-location-bucket-dont-delete/README'
        with patch('toil.jobStores.aws.jobStore.log') as mock_log:
            jobStoreID = self.master.importFile(url)
            self.assertTrue(self.master.fileExists(jobStoreID))
            args, kwargs = mock_log.warn.call_args
            self.assertTrue('Could not determine location' in args[0])

    def testMultiPartImportFailures(self):
        # This should be less than the number of threads in the pool used by the MP copy.
        num_parts = 10
        i = count()

        # noinspection PyUnusedLocal
        def fail(*args, **kwargs):
            # The sleep ensures that all tasks are scheduled in the thread pool. Without it,
            # there is a chance that one task fails before another is scheduled, causing the
            # latter to bail out immediatly and failing the assertion that ensure the number of
            # failing tasks.
            time.sleep(.25)
            if i.next() % 2 == 0:
                raise RuntimeError()

        with patch('boto.s3.multipart.MultiPartUpload.copy_part_from_key',
                   new_callable=lambda: fail):
            self.master.partSize = self.mpTestPartSize
            bucket = self._externalStore()
            url, md5 = self._prepareTestFile(bucket, self.mpTestPartSize * num_parts)
            try:
                self.master.importFile(url)
            except RuntimeError as e:
                self.assertEquals(e.message, 'Failed to copy at least %d part(s)' % (num_parts / 2))
            else:
                self.fail('Expected a RuntimeError to be raised')
    def testOverlargeJob(self):
        master = self.master
        masterRequirements = dict(memory=12, cores=34, disk=35, preemptable=True)
        overlargeJobNodeOnMaster = JobNode(command='master-overlarge',
                                    requirements=masterRequirements,
                                    jobName='test-overlarge', unitName='onMaster',
                                    jobStoreID=None, predecessorNumber=0)

        #Make the pickled size of the job larger than 256K
        with open("/dev/urandom", "r") as random:
            overlargeJobNodeOnMaster.jobName = random.read(512 * 1024)
        overlargeJobOnMaster = master.create(overlargeJobNodeOnMaster)
        self.assertTrue(master.exists(overlargeJobOnMaster.jobStoreID))
        overlargeJobOnMasterDownloaded = master.load(overlargeJobOnMaster.jobStoreID)
        jobsOnMaster = [job for job in master.jobs()]
        self.assertEqual(jobsOnMaster, [overlargeJobOnMaster])
        master.delete(overlargeJobOnMaster.jobStoreID)

    def _prepareTestFile(self, bucket, size=None):
        fileName = 'testfile_%s' % uuid.uuid4()
        url = 's3://%s/%s' % (bucket.name, fileName)
        if size is None:
            return url
        with open('/dev/urandom', 'r') as readable:
            bucket.new_key(fileName).set_contents_from_string(readable.read(size))
        return url, hashlib.md5(bucket.get_key(fileName).get_contents_as_string()).hexdigest()

    def _hashTestFile(self, url):
        from toil.jobStores.aws.jobStore import AWSJobStore
        key = AWSJobStore._getKeyForUrl(urlparse.urlparse(url), existing=True)
        try:
            contents = key.get_contents_as_string()
        finally:
            key.bucket.connection.close()
        return hashlib.md5(contents).hexdigest()

    def _createExternalStore(self):
        import boto.s3
        s3 = boto.s3.connect_to_region(self.awsRegion())
        try:
            return s3.create_bucket(bucket_name='import-export-test-%s' % uuid.uuid4(),
                                    location=region_to_bucket_location(self.awsRegion()))
        except:
            with panic(log=logger):
                s3.close()

    def _cleanUpExternalStore(self, bucket):
        try:
            for key in bucket.list():
                key.delete()
            bucket.delete()
        finally:
            bucket.connection.close()

    def _largeLogEntrySize(self):
        from toil.jobStores.aws.jobStore import AWSJobStore
        # So we get into the else branch of reader() in uploadStream(multiPart=False):
        return AWSJobStore.FileInfo.maxBinarySize() * 2

    def _batchDeletionSize(self):
        from toil.jobStores.aws.jobStore import AWSJobStore
        return AWSJobStore.itemsPerBatchDelete


@needs_aws
class InvalidAWSJobStoreTest(ToilTest):
    def testInvalidJobStoreName(self):
        from toil.jobStores.aws.jobStore import AWSJobStore
        self.assertRaises(ValueError,
                          AWSJobStore,
                          'us-west-2:a--b')
        self.assertRaises(ValueError,
                          AWSJobStore,
                          'us-west-2:' + ('a' * 100))
        self.assertRaises(ValueError,
                          AWSJobStore,
                          'us-west-2:a_b')


@needs_azure
class AzureJobStoreTest(AbstractJobStoreTest.Test):
    accountName = 'toiltest'

    def _createJobStore(self):
        from toil.jobStores.azureJobStore import AzureJobStore
        return AzureJobStore(self.accountName + ':' + self.namePrefix)

    def _corruptJobStore(self):
        from toil.jobStores.azureJobStore import AzureJobStore
        assert isinstance(self.master, AzureJobStore)  # type hinting
        self.master.tableService.delete_table(self.master.jobFileIDs)

    def _partSize(self):
        from toil.jobStores.azureJobStore import AzureJobStore
        return AzureJobStore._maxAzureBlockBytes

    def testLargeJob(self):
        from toil.jobStores.azureJobStore import maxAzureTablePropertySize
        command = os.urandom(maxAzureTablePropertySize * 2)
        jobNode1 = self.arbitraryJob
        jobNode1.command=command
        job1 = self.master.create(jobNode1)
        self.assertEqual(job1.command, command)
        job2 = self.master.load(job1.jobStoreID)
        self.assertIsNot(job1, job2)
        self.assertEqual(job2.command, command)

    def testJobStoreExists(self):
        from toil.jobStores.azureJobStore import AzureJobStore
        assert isinstance(self.master, AzureJobStore)  # mostly for type hinting
        self.assertTrue(self.master._jobStoreExists())
        self.master.destroy()
        self.assertFalse(self.master._jobStoreExists())

    def _prepareTestFile(self, containerName, size=None):
        from toil.jobStores.azureJobStore import _fetchAzureAccountKey
        from azure.storage.blob import BlobService

        fileName = 'testfile_%s' % uuid.uuid4()
        url = 'wasb://%s@%s.blob.core.windows.net/%s' % (containerName, self.accountName, fileName)
        if size is None:
            return url
        blobService = BlobService(account_key=_fetchAzureAccountKey(self.accountName),
                                  account_name=self.accountName)
        content = os.urandom(size)
        blobService.put_block_blob_from_text(containerName, fileName, content)
        return url, hashlib.md5(content).hexdigest()

    def _hashTestFile(self, url):
        from toil.jobStores.azureJobStore import AzureJobStore, retry_azure
        url = urlparse.urlparse(url)
        blob = AzureJobStore._parseWasbUrl(url)
        for attempt in retry_azure():
            with attempt:
                content = blob.service.get_blob_to_bytes(blob.container, blob.name)
                return hashlib.md5(content).hexdigest()

    def _createExternalStore(self):
        from toil.jobStores.azureJobStore import _fetchAzureAccountKey
        from azure.storage.blob import BlobService

        blobService = BlobService(account_key=_fetchAzureAccountKey(self.accountName),
                                  account_name=self.accountName)
        containerName = 'import-export-test-%s' % uuid.uuid4()
        blobService.create_container(containerName)
        return containerName

    def _cleanUpExternalStore(self, containerName):
        from toil.jobStores.azureJobStore import _fetchAzureAccountKey
        from azure.storage.blob import BlobService
        blobService = BlobService(account_key=_fetchAzureAccountKey(self.accountName),
                                  account_name=self.accountName)
        blobService.delete_container(containerName)


@needs_azure
class InvalidAzureJobStoreTest(ToilTest):
    def testInvalidJobStoreName(self):
        from toil.jobStores.azureJobStore import AzureJobStore
        self.assertRaises(ValueError,
                          AzureJobStore,
                          'toiltest:a--b')
        self.assertRaises(ValueError,
                          AzureJobStore,
                          'toiltest:' + ('a' * 100))
        self.assertRaises(ValueError,
                          AzureJobStore,
                          'toiltest:a_b')


class EncryptedFileJobStoreTest(FileJobStoreTest, AbstractEncryptedJobStoreTest.Test):
    pass


@needs_aws
@needs_encryption
class EncryptedAWSJobStoreTest(AWSJobStoreTest, AbstractEncryptedJobStoreTest.Test):
    pass


@needs_azure
@needs_encryption
class EncryptedAzureJobStoreTest(AzureJobStoreTest, AbstractEncryptedJobStoreTest.Test):
    pass


class StubHttpRequestHandler(SimpleHTTPServer.SimpleHTTPRequestHandler):
    fileContents = 'A good programmer looks both ways before crossing a one-way street'
    def do_GET(self):
        self.send_response(200)
        self.send_header("Content-type", "text/plain")
        self.send_header("Content-length", len(self.fileContents))
        self.end_headers()
        self.wfile.write(self.fileContents)


AbstractJobStoreTest.Test.makeImportExportTests()<|MERGE_RESOLUTION|>--- conflicted
+++ resolved
@@ -361,21 +361,6 @@
             self.assertFalse(master.exists(jobOnMaster.jobStoreID))
             # TODO: Who deletes the shared files?
 
-<<<<<<< HEAD
-        def testOverlargeJob(self):
-            master = self.master
-            masterRequirements = dict(memory=12, cores=34, disk=35, preemptable=True)
-            overlargeJobNodeOnMaster = JobNode(command='master-overlarge',
-                                      requirements=masterRequirements,
-                                      jobName='test-overlarge', unitName='onMaster',
-                                      jobStoreID=None, predecessorNumber=0)
-            overlargeJobOnMaster = master.create(overlargeJobNodeOnMaster, forceOverlarge=True)
-            self.assertTrue(master.exists(overlargeJobOnMaster.jobStoreID))
-            overlargeJobOnMasterDownloaded = master.load(overlargeJobOnMaster.jobStoreID)
-            master.delete(overlargeJobOnMaster.jobStoreID)
-=======
-
->>>>>>> a272a4be
 
         def _prepareTestFile(self, store, size=None):
             """
