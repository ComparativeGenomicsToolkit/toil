# Copyright (C) 2015-2016 Regents of the University of California
#
# Licensed under the Apache License, Version 2.0 (the "License");
# you may not use this file except in compliance with the License.
# You may obtain a copy of the License at
#
#     http://www.apache.org/licenses/LICENSE-2.0
#
# Unless required by applicable law or agreed to in writing, software
# distributed under the License is distributed on an "AS IS" BASIS,
# WITHOUT WARRANTIES OR CONDITIONS OF ANY KIND, either express or implied.
# See the License for the specific language governing permissions and
# limitations under the License.

from __future__ import absolute_import

from contextlib import contextmanager, closing
import logging

import re
import uuid
import base64
import hashlib
import itertools
import urlparse
import urllib

# Python 3 compatibility imports
from six.moves import xrange, cPickle, StringIO, reprlib
from six import iteritems

from bd2k.util import strict_bool
from bd2k.util.exceptions import panic
from bd2k.util.objects import InnerClass
import boto.s3
import boto.sdb
from boto.exception import S3CreateError
from boto.exception import SDBResponseError, S3ResponseError

from toil.jobStores.abstractJobStore import (AbstractJobStore,
                                             NoSuchJobException,
                                             ConcurrentFileModificationException,
                                             NoSuchFileException,
                                             NoSuchJobStoreException,
                                             JobStoreExistsException)
from toil.jobStores.aws.utils import (SDBHelper,
                                      retry_sdb,
                                      no_such_sdb_domain,
                                      sdb_unavailable,
                                      monkeyPatchSdbConnection,
                                      retry_s3,
                                      bucket_location_to_region,
                                      region_to_bucket_location, copyKeyMultipart,
                                      uploadFromPath, chunkedFileUpload, fileSizeAndTime)
from toil.jobStores.utils import WritablePipe, ReadablePipe
from toil.jobGraph import JobGraph
import toil.lib.encryption as encryption

log = logging.getLogger(__name__)


class AWSJobStore(AbstractJobStore):
    """
    A job store that uses Amazon's S3 for file storage and SimpleDB for storing job info and
    enforcing strong consistency on the S3 file storage. There will be SDB domains for jobs and
    files and a versioned S3 bucket for file contents. Job objects are pickled, compressed,
    partitioned into chunks of 1024 bytes and each chunk is stored as a an attribute of the SDB
    item representing the job. UUIDs are used to identify jobs and files.
    """

    # Dots in bucket names should be avoided because bucket names are used in HTTPS bucket
    # URLs where the may interfere with the certificate common name. We use a double
    # underscore as a separator instead.
    #
    bucketNameRe = re.compile(r'^[a-z0-9][a-z0-9-]+[a-z0-9]$')

    # See http://docs.aws.amazon.com/AmazonS3/latest/dev/BucketRestrictions.html
    #
    minBucketNameLen = 3
    maxBucketNameLen = 63
    maxNameLen = 10
    nameSeparator = '--'

    def __init__(self, locator, partSize=50 << 20):
        """
        Create a new job store in AWS or load an existing one from there.

        :param int partSize: The size of each individual part used for multipart operations like
               upload and copy, must be >= 5 MiB but large enough to not exceed 10k parts for the
               whole file
        """
        super(AWSJobStore, self).__init__()
        region, namePrefix = locator.split(':')
        if not self.bucketNameRe.match(namePrefix):
            raise ValueError("Invalid name prefix '%s'. Name prefixes must contain only digits, "
                             "hyphens or lower-case letters and must not start or end in a "
                             "hyphen." % namePrefix)
        # Reserve 13 for separator and suffix
        if len(namePrefix) > self.maxBucketNameLen - self.maxNameLen - len(self.nameSeparator):
            raise ValueError("Invalid name prefix '%s'. Name prefixes may not be longer than 50 "
                             "characters." % namePrefix)
        if '--' in namePrefix:
            raise ValueError("Invalid name prefix '%s'. Name prefixes may not contain "
                             "%s." % (namePrefix, self.nameSeparator))
        log.debug("Instantiating %s for region %s and name prefix '%s'",
                  self.__class__, region, namePrefix)
        self.locator = locator
        self.region = region
        self.namePrefix = namePrefix
        self.partSize = partSize
        self.jobsDomain = None
        self.filesDomain = None
        self.filesBucket = None
        self.db = self._connectSimpleDB()
        self.s3 = self._connectS3()

    def initialize(self, config):
        if self._registered:
            raise JobStoreExistsException(self.locator)
        self._registered = None
        try:
            self._bind(create=True)
        except:
            with panic(log):
                self.destroy()
        else:
            super(AWSJobStore, self).initialize(config)
            # Only register after job store has been full initialized
            self._registered = True

    @property
    def sseKeyPath(self):
        return self.config.sseKey

    def resume(self):
        if not self._registered:
            raise NoSuchJobStoreException(self.locator)
        self._bind(create=False)
        super(AWSJobStore, self).resume()

    def _bind(self, create=False, block=True):
        def qualify(name):
            assert len(name) <= self.maxNameLen
            return self.namePrefix + self.nameSeparator + name

        # The order in which this sequence of events happens is important.  We can easily handle the
        # inability to bind a domain, but it is a little harder to handle some cases of binding the
        # jobstore bucket.  Maintaining this order allows for an easier `destroy` method.
        if self.jobsDomain is None:
            self.jobsDomain = self._bindDomain(qualify('jobs'), create=create, block=block)
        if self.filesDomain is None:
            self.filesDomain = self._bindDomain(qualify('files'), create=create, block=block)
        if self.filesBucket is None:
            self.filesBucket = self._bindBucket(qualify('files'),
                                                create=create,
                                                block=block,
                                                versioning=True)

    @property
    def _registered(self):
        """
        A optional boolean property indidcating whether this job store is registered. The
        registry is the authority on deciding if a job store exists or not. If True, this job
        store exists, if None the job store is transitioning from True to False or vice versa,
        if False the job store doesn't exist.

        :type: bool|None
        """
        # The weird mapping of the SDB item attribute value to the property value is due to
        # backwards compatibility. 'True' becomes True, that's easy. Toil < 3.3.0 writes this at
        # the end of job store creation. Absence of either the registry, the item or the
        # attribute becomes False, representing a truly absent, non-existing job store. An
        # attribute value of 'False', which is what Toil < 3.3.0 writes at the *beginning* of job
        # store destruction, indicates a job store in transition, reflecting the fact that 3.3.0
        # may leak buckets or domains even though the registry reports 'False' for them. We
        # can't handle job stores that were partially created by 3.3.0, though.
        registry_domain = self._bindDomain(domain_name='toil-registry',
                                           create=False,
                                           block=False)
        if registry_domain is None:
            return False
        else:
            for attempt in retry_sdb():
                with attempt:
                    attributes = registry_domain.get_attributes(item_name=self.namePrefix,
                                                                attribute_name='exists',
                                                                consistent_read=True)
                    try:
                        exists = attributes['exists']
                    except KeyError:
                        return False
                    else:
                        if exists == 'True':
                            return True
                        elif exists == 'False':
                            return None
                        else:
                            assert False

    @_registered.setter
    def _registered(self, value):

        registry_domain = self._bindDomain(domain_name='toil-registry',
                                           # Only create registry domain when registering or
                                           # transitioning a store
                                           create=value is not False,
                                           block=False)
        if registry_domain is None and value is False:
            pass
        else:
            for attempt in retry_sdb():
                with attempt:
                    if value is False:
                        registry_domain.delete_attributes(item_name=self.namePrefix)
                    else:
                        if value is True:
                            attributes = dict(exists='True')
                        elif value is None:
                            attributes = dict(exists='False')
                        else:
                            assert False
                        registry_domain.put_attributes(item_name=self.namePrefix,
                                                       attributes=attributes)
    
    def _awsJobFromItem(self, item):
        if "overlargeID" in item:
            assert self.fileExists(item["overlargeID"])
            #This is an overlarge job, download the actual attributes
            #from the file store
            log.debug("Loading overlarge job from S3.")
            with self.readFileStream(item["overlargeID"]) as fh:
                binary = fh.read()
        else:
            binary,_ = SDBHelper.attributesToBinary(item)
            assert binary is not None
        job = cPickle.loads(binary)
        return job

    def _awsJobToItem(self, job):
        binary = cPickle.dumps(job, protocol=cPickle.HIGHEST_PROTOCOL)
        if len(binary) > SDBHelper.maxBinarySize():
            #Store as an overlarge job in S3
            with self.writeFileStream() as (writable, fileID):
                writable.write(binary)
            item = SDBHelper.binaryToAttributes('')
            item["overlargeID"] = fileID
        else:
            item = SDBHelper.binaryToAttributes(binary)
        return item

    def _aws_job_from_item(self, item):
        if "fileID" in item:
            #This is an overlarge job, download the actual attributes
            #from the file store
            log.debug("Loading overlarge job from S3.")
            with self.readFileStream(item["fileID"]) as fh:
                binary = fh.read()
        else:
            binary,_ = AWSJob.attributesToBinary(item)
            assert binary is not None
        job = cPickle.loads(binary)
        return job
    def _aws_job_to_item(self, job):
        binary = cPickle.dumps(job, protocol=cPickle.HIGHEST_PROTOCOL)
        if len(binary) > AWSJob.maxBinarySize():
            #Store as an overlarge job in S3
            with self.writeFileStream() as (writable, fileID):
                writable.write(binary)
            item = SDBHelper.binaryToAttributes('')
            item["fileID"] = fileID
        else:
            item = AWSJob.binaryToAttributes(binary)
        return item

    def create(self, jobNode, forceOverlarge=False):
        jobStoreID = self._newJobID()
        log.debug("Creating job %s for '%s'",
                  jobStoreID, '<no command>' if jobNode.command is None else jobNode.command)
<<<<<<< HEAD
        job = AWSJob.fromJobNode(jobNode, jobStoreID=jobStoreID, tryCount=self._defaultTryCount())

        item = self._aws_job_to_item(job)
=======
        job = JobGraph.fromJobNode(jobNode, jobStoreID=jobStoreID, tryCount=self._defaultTryCount())

        item = self._awsJobToItem(job)
>>>>>>> a272a4be
        for attempt in retry_sdb():
            with attempt:
                assert self.jobsDomain.put_attributes(job.jobStoreID, item)
        return job

    def exists(self, jobStoreID):
        for attempt in retry_sdb():
            with attempt:
                return bool(self.jobsDomain.get_attributes(
                    item_name=jobStoreID,
                    attribute_name=[SDBHelper.presenceIndicator()],
                    consistent_read=True))

    def jobs(self):
        result = None
        for attempt in retry_sdb():
            with attempt:
                result = list(self.jobsDomain.select(
                    consistent_read=True,
                    query="select * from `%s`" % self.jobsDomain.name))
        assert result is not None
        for jobItem in result:
<<<<<<< HEAD
            yield self._aws_job_from_item(jobItem)

=======
            yield self._awsJobFromItem(jobItem)
>>>>>>> a272a4be

    def load(self, jobStoreID):
        item = None
        for attempt in retry_sdb():
            with attempt:
                item = self.jobsDomain.get_attributes(jobStoreID, consistent_read=True)
        if not item:
            raise NoSuchJobException(jobStoreID)
<<<<<<< HEAD
        job = self._aws_job_from_item(item)
=======
        job = self._awsJobFromItem(item)
>>>>>>> a272a4be
        if job is None:
            raise NoSuchJobException(jobStoreID)
        log.debug("Loaded job %s", jobStoreID)
        return job

    def update(self, job):
        log.debug("Updating job %s", job.jobStoreID)
<<<<<<< HEAD
        item = self._aws_job_to_item(job)        
=======
        item = self._awsJobToItem(job)        
>>>>>>> a272a4be
        for attempt in retry_sdb():
            with attempt:
                assert self.jobsDomain.put_attributes(job.jobStoreID, item)

    itemsPerBatchDelete = 25

    def delete(self, jobStoreID):
        # remove job and replace with jobStoreId.
        log.debug("Deleting job %s", jobStoreID)

        #If the job is overlarge, delete its file from the filestore
        item = None
        for attempt in retry_sdb():
            with attempt:
                item = self.jobsDomain.get_attributes(jobStoreID, consistent_read=True)
<<<<<<< HEAD
        if "fileID" in item:
            log.debug("Deleting job from filestore")
            self.deleteFile(item["fileID"])
=======
        if "overlargeID" in item:
            log.debug("Deleting job from filestore")
            self.deleteFile(item["overlargeID"])
>>>>>>> a272a4be
        for attempt in retry_sdb():
            with attempt:
                self.jobsDomain.delete_attributes(item_name=jobStoreID)
        items = None
        for attempt in retry_sdb():
            with attempt:
                items = list(self.filesDomain.select(
                    consistent_read=True,
                    query="select version from `%s` where ownerID='%s'" % (
                        self.filesDomain.name, jobStoreID)))
        assert items is not None
        if items:
            log.debug("Deleting %d file(s) associated with job %s", len(items), jobStoreID)
            n = self.itemsPerBatchDelete
            batches = [items[i:i + n] for i in range(0, len(items), n)]
            for batch in batches:
                itemsDict = {item.name: None for item in batch}
                for attempt in retry_sdb():
                    with attempt:
                        self.filesDomain.batch_delete_attributes(itemsDict)
            for item in items:
                version = item.get('version')
                for attempt in retry_s3():
                    with attempt:
                        if version:
                            self.filesBucket.delete_key(key_name=item.name, version_id=version)
                        else:
                            self.filesBucket.delete_key(key_name=item.name)

    def getEmptyFileStoreID(self, jobStoreID=None):
        info = self.FileInfo.create(jobStoreID)
        with info.uploadStream() as _:
            # Empty
            pass
        info.save()
        log.debug("Created %r.", info)
        return info.fileID

    def _importFile(self, otherCls, url, sharedFileName=None):
        if issubclass(otherCls, AWSJobStore):
            srcKey = self._getKeyForUrl(url, existing=True)
            try:
                if sharedFileName is None:
                    info = self.FileInfo.create(srcKey.name)
                else:
                    self._requireValidSharedFileName(sharedFileName)
                    jobStoreFileID = self._sharedFileID(sharedFileName)
                    info = self.FileInfo.loadOrCreate(jobStoreFileID=jobStoreFileID,
                                                      ownerID=str(self.sharedFileOwnerID),
                                                      encrypted=None)
                info.copyFrom(srcKey)
                info.save()
            finally:
                srcKey.bucket.connection.close()
            return info.fileID if sharedFileName is None else None
        else:
            return super(AWSJobStore, self)._importFile(otherCls, url,
                                                        sharedFileName=sharedFileName)

    def _exportFile(self, otherCls, jobStoreFileID, url):
        if issubclass(otherCls, AWSJobStore):
            dstKey = self._getKeyForUrl(url)
            try:
                info = self.FileInfo.loadOrFail(jobStoreFileID)
                info.copyTo(dstKey)
            finally:
                dstKey.bucket.connection.close()
        else:
            super(AWSJobStore, self)._exportFile(otherCls, jobStoreFileID, url)

    @classmethod
    def getSize(cls, url):
        key = cls._getKeyForUrl(url, existing=True)
        try:
            return key.size
        finally:
            key.bucket.connection.close()

    @classmethod
    def _readFromUrl(cls, url, writable):
        srcKey = cls._getKeyForUrl(url, existing=True)
        try:
            srcKey.get_contents_to_file(writable)
        finally:
            srcKey.bucket.connection.close()

    @classmethod
    def _writeToUrl(cls, readable, url):
        dstKey = cls._getKeyForUrl(url)
        try:
            canDetermineSize = True
            try:
                readable.seek(0, 2)  # go to the 0th byte from the end of the file, indicated by '2'
                fileSize = readable.tell()  # tells the current position in file - in this case == size of file
                readable.seek(0)  # go to the 0th byte from the start of the file
            except:
                canDetermineSize = False
            if canDetermineSize and fileSize > (5 * 1000 * 1000):  # only use multipart when file is above 5 mb
                log.debug("Uploading %s with size %s, will use multipart uploading", dstKey.name, fileSize)
                chunkedFileUpload(readable=readable, bucket=dstKey.bucket, fileID=dstKey.name, file_size=fileSize)
            else:
                # we either don't know the size, or the size is small
                log.debug("Can not use multipart uploading for %s, uploading whole file at once", dstKey.name)
                dstKey.set_contents_from_string(readable.read())
        finally:
            dstKey.bucket.connection.close()

    @staticmethod
    def _getKeyForUrl(url, existing=None):
        """
        Extracts a key from a given s3:// URL. On return, but not on exceptions, this method
        leaks an S3Connection object. The caller is responsible to close that by calling
        key.bucket.connection.close().

        :param bool existing: If True, key is expected to exist. If False, key is expected not to
               exists and it will be created. If None, the key will be created if it doesn't exist.

        :rtype: Key
        """
        # Get the bucket's region to avoid a redirect per request
        try:
            with closing(boto.connect_s3()) as s3:
                location = s3.get_bucket(url.netloc).get_location()
                region = bucket_location_to_region(location)
        except S3ResponseError as e:
            if e.error_code == 'AccessDenied':
                log.warn("Could not determine location of bucket hosting URL '%s', reverting "
                         "to generic S3 endpoint.", url.geturl())
                s3 = boto.connect_s3()
            else:
                raise
        else:
            # Note that caller is responsible for closing the connection
            s3 = boto.s3.connect_to_region(region)

        try:
            keyName = url.path[1:]
            bucketName = url.netloc
            bucket = s3.get_bucket(bucketName)
            key = bucket.get_key(keyName)
            if existing is True:
                if key is None:
                    raise RuntimeError("Key '%s' does not exist in bucket '%s'." %
                                       (keyName, bucketName))
            elif existing is False:
                if key is not None:
                    raise RuntimeError("Key '%s' exists in bucket '%s'." %
                                       (keyName, bucketName))
            elif existing is None:
                pass
            else:
                assert False
            if key is None:
                key = bucket.new_key(keyName)
        except:
            with panic():
                s3.close()
        else:
            return key

    @classmethod
    def _supportsUrl(cls, url, export=False):
        return url.scheme.lower() == 's3'

    def writeFile(self, localFilePath, jobStoreID=None):
        info = self.FileInfo.create(jobStoreID)
        info.upload(localFilePath)
        info.save()
        log.debug("Wrote %r of from %r", info, localFilePath)
        return info.fileID

    @contextmanager
    def writeFileStream(self, jobStoreID=None):
        info = self.FileInfo.create(jobStoreID)
        with info.uploadStream() as writable:
            yield writable, info.fileID
        info.save()
        log.debug("Wrote %r.", info)

    @contextmanager
    def writeSharedFileStream(self, sharedFileName, isProtected=None):
        assert self._validateSharedFileName(sharedFileName)
        info = self.FileInfo.loadOrCreate(jobStoreFileID=self._sharedFileID(sharedFileName),
                                          ownerID=str(self.sharedFileOwnerID),
                                          encrypted=isProtected)
        with info.uploadStream() as writable:
            yield writable
        info.save()
        log.debug("Wrote %r for shared file %r.", info, sharedFileName)

    def updateFile(self, jobStoreFileID, localFilePath):
        info = self.FileInfo.loadOrFail(jobStoreFileID)
        info.upload(localFilePath)
        info.save()
        log.debug("Wrote %r from path %r.", info, localFilePath)

    @contextmanager
    def updateFileStream(self, jobStoreFileID):
        info = self.FileInfo.loadOrFail(jobStoreFileID)
        with info.uploadStream() as writable:
            yield writable
        info.save()
        log.debug("Wrote %r from stream.", info)

    def fileExists(self, jobStoreFileID):
        return self.FileInfo.exists(jobStoreFileID)

    def readFile(self, jobStoreFileID, localFilePath):
        info = self.FileInfo.loadOrFail(jobStoreFileID)
        log.debug("Reading %r into %r.", info, localFilePath)
        info.download(localFilePath)

    @contextmanager
    def readFileStream(self, jobStoreFileID):
        info = self.FileInfo.loadOrFail(jobStoreFileID)
        log.debug("Reading %r into stream.", info)
        with info.downloadStream() as readable:
            yield readable

    @contextmanager
    def readSharedFileStream(self, sharedFileName):
        assert self._validateSharedFileName(sharedFileName)
        jobStoreFileID = self._sharedFileID(sharedFileName)
        info = self.FileInfo.loadOrFail(jobStoreFileID, customName=sharedFileName)
        log.debug("Reading %r for shared file %r into stream.", info, sharedFileName)
        with info.downloadStream() as readable:
            yield readable

    def deleteFile(self, jobStoreFileID):
        info = self.FileInfo.load(jobStoreFileID)
        if info is None:
            log.debug("File %s does not exist, skipping deletion.", jobStoreFileID)
        else:
            info.delete()

    def writeStatsAndLogging(self, statsAndLoggingString):
        info = self.FileInfo.create(str(self.statsFileOwnerID))
        with info.uploadStream(multipart=False) as writeable:
            writeable.write(statsAndLoggingString)
        info.save()

    def readStatsAndLogging(self, callback, readAll=False):
        itemsProcessed = 0

        for info in self._readStatsAndLogging(callback, self.statsFileOwnerID):
            info._ownerID = self.readStatsFileOwnerID
            info.save()
            itemsProcessed += 1

        if readAll:
            for _ in self._readStatsAndLogging(callback, self.readStatsFileOwnerID):
                itemsProcessed += 1

        return itemsProcessed

    def _readStatsAndLogging(self, callback, ownerId):
        items = None
        for attempt in retry_sdb():
            with attempt:
                items = list(self.filesDomain.select(
                    consistent_read=True,
                    query="select * from `%s` where ownerID='%s'" % (
                        self.filesDomain.name, str(ownerId))))
        assert items is not None
        for item in items:
            info = self.FileInfo.fromItem(item)
            with info.downloadStream() as readable:
                callback(readable)
            yield info

    def getPublicUrl(self, jobStoreFileID):
        info = self.FileInfo.loadOrFail(jobStoreFileID)
        if info.content is not None:
            with info.uploadStream(allowInlining=False) as f:
                f.write(info.content)
        for attempt in retry_s3():
            with attempt:
                key = self.filesBucket.get_key(key_name=jobStoreFileID, version_id=info.version)
                key.set_canned_acl('public-read')
                url = key.generate_url(query_auth=False,
                                       expires_in=self.publicUrlExpiration.total_seconds())
                # boto doesn't properly remove the x-amz-security-token parameter when
                # query_auth is False when using an IAM role (see issue #2043). Including the
                # x-amz-security-token parameter without the access key results in a 403,
                # even if the resource is public, so we need to remove it.
                scheme, netloc, path, query, fragment = urlparse.urlsplit(url)
                params = urlparse.parse_qs(query)
                if 'x-amz-security-token' in params:
                    del params['x-amz-security-token']
                query = urllib.urlencode(params, doseq=True)
                url = urlparse.urlunsplit((scheme, netloc, path, query, fragment))
                return url

    def getSharedPublicUrl(self, sharedFileName):
        assert self._validateSharedFileName(sharedFileName)
        return self.getPublicUrl(self._sharedFileID(sharedFileName))

    def _connectSimpleDB(self):
        """
        :rtype: SDBConnection
        """
        db = boto.sdb.connect_to_region(self.region)
        if db is None:
            raise ValueError("Could not connect to SimpleDB. Make sure '%s' is a valid SimpleDB "
                             "region." % self.region)
        assert db is not None
        monkeyPatchSdbConnection(db)
        return db

    def _connectS3(self):
        """
        :rtype: S3Connection
        """
        s3 = boto.s3.connect_to_region(self.region)
        if s3 is None:
            raise ValueError("Could not connect to S3. Make sure '%s' is a valid S3 region." %
                             self.region)
        return s3

    def _bindBucket(self, bucket_name, create=False, block=True, versioning=False):
        """
        Return the Boto Bucket object representing the S3 bucket with the given name. If the
        bucket does not exist and `create` is True, it will be created.

        :param str bucket_name: the name of the bucket to bind to

        :param bool create: Whether to create bucket the if it doesn't exist

        :param bool block: If False, return None if the bucket doesn't exist. If True, wait until
               bucket appears. Ignored if `create` is True.

        :rtype: Bucket|None
        :raises S3ResponseError: If `block` is True and the bucket still doesn't exist after the
                retry timeout expires.
        """
        assert self.minBucketNameLen <= len(bucket_name) <= self.maxBucketNameLen
        assert self.bucketNameRe.match(bucket_name)
        log.debug("Binding to job store bucket '%s'.", bucket_name)

        def bucket_creation_pending(e):
            # https://github.com/BD2KGenomics/toil/issues/955
            # https://github.com/BD2KGenomics/toil/issues/995
            # https://github.com/BD2KGenomics/toil/issues/1093
            return (isinstance(e, (S3CreateError, S3ResponseError))
                    and e.error_code in ('BucketAlreadyOwnedByYou', 'OperationAborted'))

        bucketExisted = True
        for attempt in retry_s3(predicate=bucket_creation_pending):
            with attempt:
                try:
                    bucket = self.s3.get_bucket(bucket_name, validate=True)
                except S3ResponseError as e:
                    if e.error_code == 'NoSuchBucket':
                        bucketExisted = False
                        log.debug("Bucket '%s' does not exist.", bucket_name)
                        if create:
                            log.debug("Creating bucket '%s'.", bucket_name)
                            location = region_to_bucket_location(self.region)
                            bucket = self.s3.create_bucket(bucket_name, location=location)
                            assert self.__getBucketRegion(bucket) == self.region
                        elif block:
                            raise
                        else:
                            return None
                    elif e.status == 301:
                        # This is raised if the user attempts to get a bucket in a region outside
                        # the specified one, if the specified one is not `us-east-1`.  The us-east-1
                        # server allows a user to use buckets from any region.
                        bucket = self.s3.get_bucket(bucket_name, validate=False)
                        raise BucketLocationConflictException(self.__getBucketRegion(bucket))
                    else:
                        raise
                else:
                    if self.__getBucketRegion(bucket) != self.region:
                        raise BucketLocationConflictException(self.__getBucketRegion(bucket))
                if versioning and not bucketExisted:
                    # only call this method on bucket creation
                    bucket.configure_versioning(True)
                else:
                    # now test for versioning consistency
                    # we should never see any of these errors since 'versioning' should always be true
                    bucket_versioning = self.__getBucketVersioning(bucket)
                    if bucket_versioning != versioning:
                        assert False, 'Cannot modify versioning on existing bucket'
                    elif bucket_versioning is None:
                        assert False, 'Cannot use a bucket with versioning suspended'
                if bucketExisted:
                    log.debug("Using pre-existing job store bucket '%s'.", bucket_name)
                else:
                    log.debug("Created new job store bucket '%s'.", bucket_name)

                return bucket

    def _bindDomain(self, domain_name, create=False, block=True):
        """
        Return the Boto Domain object representing the SDB domain of the given name. If the
        domain does not exist and `create` is True, it will be created.

        :param str domain_name: the name of the domain to bind to

        :param bool create: True if domain should be created if it doesn't exist

        :param bool block: If False, return None if the domain doesn't exist. If True, wait until
               domain appears. This parameter is ignored if create is True.

        :rtype: Domain|None
        :raises SDBResponseError: If `block` is True and the domain still doesn't exist after the
                retry timeout expires.
        """
        log.debug("Binding to job store domain '%s'.", domain_name)
        retryargs = dict(predicate=lambda e: no_such_sdb_domain(e) or sdb_unavailable(e))
        if not block:
            retryargs['timeout'] = 15
        for attempt in retry_sdb(**retryargs):
            with attempt:
                try:
                    return self.db.get_domain(domain_name)
                except SDBResponseError as e:
                    if no_such_sdb_domain(e):
                        if create:
                            return self.db.create_domain(domain_name)
                        elif block:
                            raise
                        else:
                            return None
                    else:
                        raise

    def _newJobID(self):
        return str(uuid.uuid4())

    # A dummy job ID under which all shared files are stored
    sharedFileOwnerID = uuid.UUID('891f7db6-e4d9-4221-a58e-ab6cc4395f94')

    # A dummy job ID under which all unread stats files are stored
    statsFileOwnerID = uuid.UUID('bfcf5286-4bc7-41ef-a85d-9ab415b69d53')

    # A dummy job ID under which all read stats files are stored
    readStatsFileOwnerID = uuid.UUID('e77fc3aa-d232-4255-ae04-f64ee8eb0bfa')

    def _sharedFileID(self, sharedFileName):
        return str(uuid.uuid5(self.sharedFileOwnerID, str(sharedFileName)))

    @InnerClass
    class FileInfo(SDBHelper):
        """
        Represents a file in this job store.
        """
        outer = None
        """
        :type: AWSJobStore
        """

        def __init__(self, fileID, ownerID, encrypted,
                     version=None, content=None, numContentChunks=0):
            """
            :type fileID: str
            :param fileID: the file's ID

            :type ownerID: str
            :param ownerID: ID of the entity owning this file, typically a job ID aka jobStoreID

            :type encrypted: bool
            :param encrypted: whether the file is stored in encrypted form

            :type version: str|None
            :param version: a non-empty string containing the most recent version of the S3
            object storing this file's content, None if the file is new, or empty string if the
            file is inlined.

            :type content: str|None
            :param content: this file's inlined content

            :type numContentChunks: int
            :param numContentChunks: the number of SDB domain attributes occupied by this files
            inlined content. Note that an inlined empty string still occupies one chunk.
            """
            super(AWSJobStore.FileInfo, self).__init__()
            self._fileID = fileID
            self._ownerID = ownerID
            self.encrypted = encrypted
            self._version = version
            self._previousVersion = version
            self._content = content
            self._numContentChunks = numContentChunks

        @property
        def fileID(self):
            return self._fileID

        @property
        def ownerID(self):
            return self._ownerID

        @property
        def version(self):
            return self._version

        @version.setter
        def version(self, version):
            # Version should only change once
            assert self._previousVersion == self._version
            self._version = version
            if version:
                self.content = None

        @property
        def previousVersion(self):
            return self._previousVersion

        @property
        def content(self):
            return self._content

        @content.setter
        def content(self, content):
            self._content = content
            if content is not None:
                self.version = ''

        @classmethod
        def create(cls, ownerID):
            return cls(str(uuid.uuid4()), ownerID, encrypted=cls.outer.sseKeyPath is not None)

        @classmethod
        def presenceIndicator(cls):
            return 'encrypted'

        @classmethod
        def exists(cls, jobStoreFileID):
            for attempt in retry_sdb():
                with attempt:
                    return bool(cls.outer.filesDomain.get_attributes(
                        item_name=jobStoreFileID,
                        attribute_name=[cls.presenceIndicator()],
                        consistent_read=True))

        @classmethod
        def load(cls, jobStoreFileID):
            for attempt in retry_sdb():
                with attempt:
                    self = cls.fromItem(
                        cls.outer.filesDomain.get_attributes(item_name=jobStoreFileID,
                                                             consistent_read=True))
                    return self

        @classmethod
        def loadOrCreate(cls, jobStoreFileID, ownerID, encrypted):
            self = cls.load(jobStoreFileID)
            if encrypted is None:
                encrypted = cls.outer.sseKeyPath is not None
            if self is None:
                self = cls(jobStoreFileID, ownerID, encrypted=encrypted)
            else:
                assert self.fileID == jobStoreFileID
                assert self.ownerID == ownerID
                self.encrypted = encrypted
            return self

        @classmethod
        def loadOrFail(cls, jobStoreFileID, customName=None):
            """
            :rtype: AWSJobStore.FileInfo
            :return: an instance of this class representing the file with the given ID
            :raises NoSuchFileException: if given file does not exist
            """
            self = cls.load(jobStoreFileID)
            if self is None:
                raise NoSuchFileException(jobStoreFileID, customName=customName)
            else:
                return self

        @classmethod
        def fromItem(cls, item):
            """
            Convert an SDB item to an instance of this class.

            :type item: Item
            """
            assert item is not None

            # Strings come back from SDB as unicode
            def strOrNone(s):
                return s if s is None else str(s)

            # ownerID and encrypted are the only mandatory attributes
            ownerID = strOrNone(item.get('ownerID'))
            encrypted = item.get('encrypted')
            if ownerID is None:
                assert encrypted is None
                return None
            else:
                version = strOrNone(item['version'])
                encrypted = strict_bool(encrypted)
                content, numContentChunks = cls.attributesToBinary(item)
                if encrypted:
                    sseKeyPath = cls.outer.sseKeyPath
                    if sseKeyPath is None:
                        raise AssertionError('Content is encrypted but no key was provided.')
                    if content is not None:
                        content = encryption.decrypt(content, sseKeyPath)
                self = cls(fileID=item.name, ownerID=ownerID, encrypted=encrypted, version=version,
                           content=content, numContentChunks=numContentChunks)
                return self

        def toItem(self):
            """
            Convert this instance to an attribute dictionary suitable for SDB put_attributes().

            :rtype: (dict,int)

            :return: the attributes dict and an integer specifying the the number of chunk
                     attributes in the dictionary that are used for storing inlined content.
            """
            if self.content is None:
                numChunks = 0
                attributes = {}
            else:
                content = self.content
                if self.encrypted:
                    sseKeyPath = self.outer.sseKeyPath
                    if sseKeyPath is None:
                        raise AssertionError('Encryption requested but no key was provided.')
                    content = encryption.encrypt(content, sseKeyPath)
                attributes = self.binaryToAttributes(content)
                numChunks = len(attributes)
            attributes.update(dict(ownerID=self.ownerID,
                                   encrypted=self.encrypted,
                                   version=self.version or ''))
            return attributes, numChunks

        @classmethod
        def _reservedAttributes(cls):
            return 3

        @classmethod
        def maxInlinedSize(cls, encrypted):
            return cls.maxBinarySize() - (encryption.overhead if encrypted else 0)

        def _maxInlinedSize(self):
            return self.maxInlinedSize(self.encrypted)

        def save(self):
            attributes, numNewContentChunks = self.toItem()
            # False stands for absence
            expected = ['version', False if self.previousVersion is None else self.previousVersion]
            try:
                for attempt in retry_sdb():
                    with attempt:
                        assert self.outer.filesDomain.put_attributes(item_name=self.fileID,
                                                                     attributes=attributes,
                                                                     expected_value=expected)
                # clean up the old version of the file if necessary and safe
                if self.previousVersion and (self.previousVersion != self.version):
                    for attempt in retry_s3():
                        with attempt:
                            self.outer.filesBucket.delete_key(self.fileID,
                                                              version_id=self.previousVersion)
                self._previousVersion = self._version
                if numNewContentChunks < self._numContentChunks:
                    residualChunks = xrange(numNewContentChunks, self._numContentChunks)
                    attributes = [self._chunkName(i) for i in residualChunks]
                    for attempt in retry_sdb():
                        with attempt:
                            self.outer.filesDomain.delete_attributes(self.fileID,
                                                                     attributes=attributes)
                self._numContentChunks = numNewContentChunks
            except SDBResponseError as e:
                if e.error_code == 'ConditionalCheckFailed':
                    raise ConcurrentFileModificationException(self.fileID)
                else:
                    raise

        def upload(self, localFilePath):
            file_size, file_time = fileSizeAndTime(localFilePath)
            if file_size <= self._maxInlinedSize():
                with open(localFilePath) as f:
                    self.content = f.read()
            else:
                headers = self._s3EncryptionHeaders()
                self.version = uploadFromPath(localFilePath, partSize=self.outer.partSize,
                                              bucket=self.outer.filesBucket, fileID=self.fileID,
                                              headers=headers)

        @contextmanager
        def uploadStream(self, multipart=True, allowInlining=True):
            info = self
            store = self.outer

            class MultiPartPipe(WritablePipe):
                def readFrom(self, readable):
                    buf = readable.read(store.partSize)
                    if allowInlining and len(buf) <= info._maxInlinedSize():
                        info.content = buf
                    else:
                        headers = info._s3EncryptionHeaders()
                        for attempt in retry_s3():
                            with attempt:
                                upload = store.filesBucket.initiate_multipart_upload(
                                    key_name=info.fileID,
                                    headers=headers)
                        try:
                            for part_num in itertools.count():
                                # There must be at least one part, even if the file is empty.
                                if len(buf) == 0 and part_num > 0:
                                    break
                                for attempt in retry_s3():
                                    with attempt:
                                        upload.upload_part_from_file(fp=StringIO(buf),
                                                                     # part numbers are 1-based
                                                                     part_num=part_num + 1,
                                                                     headers=headers)
                                if len(buf) == 0:
                                    break
                                buf = readable.read(info.outer.partSize)
                        except:
                            with panic(log=log):
                                for attempt in retry_s3():
                                    with attempt:
                                        upload.cancel_upload()
                        else:
                            for attempt in retry_s3():
                                with attempt:
                                    info.version = upload.complete_upload().version_id

            class SinglePartPipe(WritablePipe):
                def readFrom(self, readable):
                    buf = readable.read()
                    if allowInlining and len(buf) <= info._maxInlinedSize():
                        info.content = buf
                    else:
                        key = store.filesBucket.new_key(key_name=info.fileID)
                        buf = StringIO(buf)
                        headers = info._s3EncryptionHeaders()
                        for attempt in retry_s3():
                            with attempt:
                                assert buf.len == key.set_contents_from_file(fp=buf,
                                                                             headers=headers)
                        info.version = key.version_id

            with MultiPartPipe() if multipart else SinglePartPipe() as writable:
                yield writable

            assert bool(self.version) == (self.content is None)

        def copyFrom(self, srcKey):
            """
            Copies contents of source key into this file.

            :param srcKey: The key that will be copied from
            """
            assert srcKey.size is not None
            if srcKey.size <= self._maxInlinedSize():
                self.content = srcKey.get_contents_as_string()
            else:
                self.version = self._copyKey(srcKey=srcKey,
                                             dstBucketName=self.outer.filesBucket.name,
                                             dstKeyName=self._fileID,
                                             headers=self._s3EncryptionHeaders()).version_id

        def copyTo(self, dstKey):
            """
            Copies contents of this file to the given key.

            :param Key dstKey: The key to copy this file's content to
            """
            if self.content is not None:
                for attempt in retry_s3():
                    with attempt:
                        dstKey.set_contents_from_string(self.content)
            elif self.version:
                for attempt in retry_s3():
                    encrypted = True if self.outer.sseKeyPath else False
                    if encrypted:
                        srcKey = self.outer.filesBucket.get_key(self.fileID, headers=self._s3EncryptionHeaders())
                    else:
                        srcKey = self.outer.filesBucket.get_key(self.fileID)
                    srcKey.version_id = self.version
                    with attempt:
                        headers = {k.replace('amz-', 'amz-copy-source-', 1): v
                                   for k, v in iteritems(self._s3EncryptionHeaders())}
                        self._copyKey(srcKey=srcKey,
                                      dstBucketName=dstKey.bucket.name,
                                      dstKeyName=dstKey.name,
                                      headers=headers)
            else:
                assert False

        def _copyKey(self, srcKey, dstBucketName, dstKeyName, headers=None):
            headers = headers or {}
            assert srcKey.size is not None 
            if srcKey.size > self.outer.partSize:
                return copyKeyMultipart(srcKey=srcKey,
                                        dstBucketName=dstBucketName,
                                        dstKeyName=dstKeyName,
                                        partSize=self.outer.partSize,
                                        headers=headers)
            else:
                # We need a location-agnostic connection to S3 so we can't use the one that we
                # normally use for interacting with the job store bucket.
                with closing(boto.connect_s3()) as s3:
                    for attempt in retry_s3():
                        with attempt:
                            dstBucket = s3.get_bucket(dstBucketName)
                            return dstBucket.copy_key(new_key_name=dstKeyName,
                                                      src_bucket_name=srcKey.bucket.name,
                                                      src_version_id=srcKey.version_id,
                                                      src_key_name=srcKey.name,
                                                      metadata=srcKey.metadata,
                                                      headers=headers)

        def download(self, localFilePath):
            if self.content is not None:
                with open(localFilePath, 'w') as f:
                    f.write(self.content)
            elif self.version:
                headers = self._s3EncryptionHeaders()
                key = self.outer.filesBucket.get_key(self.fileID, validate=False)
                for attempt in retry_s3():
                    with attempt:
                        key.get_contents_to_filename(localFilePath,
                                                     version_id=self.version,
                                                     headers=headers)
            else:
                assert False

        @contextmanager
        def downloadStream(self):
            info = self

            class DownloadPipe(ReadablePipe):
                def writeTo(self, writable):
                    if info.content is not None:
                        writable.write(info.content)
                    elif info.version:
                        headers = info._s3EncryptionHeaders()
                        key = info.outer.filesBucket.get_key(info.fileID, validate=False)
                        for attempt in retry_s3():
                            with attempt:
                                key.get_contents_to_file(writable,
                                                         headers=headers,
                                                         version_id=info.version)
                    else:
                        assert False

            with DownloadPipe() as readable:
                yield readable

        def delete(self):
            store = self.outer
            if self.previousVersion is not None:
                for attempt in retry_sdb():
                    with attempt:
                        store.filesDomain.delete_attributes(
                            self.fileID,
                            expected_values=['version', self.previousVersion])
                if self.previousVersion:
                    for attempt in retry_s3():
                        with attempt:
                            store.filesBucket.delete_key(key_name=self.fileID,
                                                         version_id=self.previousVersion)

        def _s3EncryptionHeaders(self):
            sseKeyPath = self.outer.sseKeyPath
            if self.encrypted:
                if sseKeyPath is None:
                    raise AssertionError('Content is encrypted but no key was provided.')
                else:
                    with open(sseKeyPath) as f:
                        sseKey = f.read()
                    assert len(sseKey) == 32
                    encodedSseKey = base64.b64encode(sseKey)
                    encodedSseKeyMd5 = base64.b64encode(hashlib.md5(sseKey).digest())
                    return {'x-amz-server-side-encryption-customer-algorithm': 'AES256',
                            'x-amz-server-side-encryption-customer-key': encodedSseKey,
                            'x-amz-server-side-encryption-customer-key-md5': encodedSseKeyMd5}
            else:
                return {}


        def __repr__(self):
            r = custom_repr
            d = (('fileID', r(self.fileID)),
                 ('ownerID', r(self.ownerID)),
                 ('encrypted', r(self.encrypted)),
                 ('version', r(self.version)),
                 ('previousVersion', r(self.previousVersion)),
                 ('content', r(self.content)),
                 ('_numContentChunks', r(self._numContentChunks)))
            return "{}({})".format(type(self).__name__,
                                   ', '.join('%s=%s' % (k, v) for k, v in d))

    versionings = dict(Enabled=True, Disabled=False, Suspended=None)

    def __getBucketVersioning(self, bucket):
        """
        For newly created buckets get_versioning_status returns an empty dict. In the past we've
        seen None in this case. We map both to a return value of False.

        Otherwise, the 'Versioning' entry in the dictionary returned by get_versioning_status can
        be 'Enabled', 'Suspended' or 'Disabled' which we map to True, None and False
        respectively. Note that we've never seen a versioning status of 'Disabled', only the
        empty dictionary. Calling configure_versioning with False on a bucket will cause
        get_versioning_status to then return 'Suspended' even on a new bucket that never had
        versioning enabled.
        """
        for attempt in retry_s3():
            with attempt:
                status = bucket.get_versioning_status()
                return self.versionings[status['Versioning']] if status else False

    def __getBucketRegion(self, bucket):
        for attempt in retry_s3():
            with attempt:
                return bucket_location_to_region(bucket.get_location())

    def destroy(self):
        # FIXME: Destruction of encrypted stores only works after initialize() or .resume()
        # See https://github.com/BD2KGenomics/toil/issues/1041
        try:
            self._bind(create=False, block=False)
        except BucketLocationConflictException:
            # If the unique jobstore bucket name existed, _bind would have raised a
            # BucketLocationConflictException before calling destroy.  Calling _bind here again
            # would reraise the same exception so we need to catch and ignore that exception.
            pass
        # TODO: Add other failure cases to be ignored here.
        self._registered = None
        if self.filesBucket is not None:
            self._delete_bucket(self.filesBucket)
            self.filesBucket = None
        for name in 'filesDomain', 'jobsDomain':
            domain = getattr(self, name)
            if domain is not None:
                self._delete_domain(domain)
                setattr(self, name, None)
        self._registered = False

    def _delete_domain(self, domain):
        for attempt in retry_sdb():
            with attempt:
                try:
                    domain.delete()
                except SDBResponseError as e:
                    if no_such_sdb_domain(e):
                        pass
                    else:
                        raise

    def _delete_bucket(self, bucket):
        for attempt in retry_s3():
            with attempt:
                try:
                    for upload in bucket.list_multipart_uploads():
                        upload.cancel_upload()
                    for key in list(bucket.list_versions()):
                        bucket.delete_key(key.name, version_id=key.version_id)
                    bucket.delete()
                except S3ResponseError as e:
                    if e.error_code == 'NoSuchBucket':
                        pass
                    else:
                        raise


aRepr = reprlib.Repr()
aRepr.maxstring = 38  # so UUIDs don't get truncated (36 for UUID plus 2 for quotes)
custom_repr = aRepr.repr

class BucketLocationConflictException(Exception):
    def __init__(self, bucketRegion):
        super(BucketLocationConflictException, self).__init__(
            'A bucket with the same name as the jobstore was found in another region (%s). '
            'Cannot proceed as the unique bucket name is already in use.' % bucketRegion)<|MERGE_RESOLUTION|>--- conflicted
+++ resolved
@@ -221,32 +221,6 @@
                             assert False
                         registry_domain.put_attributes(item_name=self.namePrefix,
                                                        attributes=attributes)
-    
-    def _awsJobFromItem(self, item):
-        if "overlargeID" in item:
-            assert self.fileExists(item["overlargeID"])
-            #This is an overlarge job, download the actual attributes
-            #from the file store
-            log.debug("Loading overlarge job from S3.")
-            with self.readFileStream(item["overlargeID"]) as fh:
-                binary = fh.read()
-        else:
-            binary,_ = SDBHelper.attributesToBinary(item)
-            assert binary is not None
-        job = cPickle.loads(binary)
-        return job
-
-    def _awsJobToItem(self, job):
-        binary = cPickle.dumps(job, protocol=cPickle.HIGHEST_PROTOCOL)
-        if len(binary) > SDBHelper.maxBinarySize():
-            #Store as an overlarge job in S3
-            with self.writeFileStream() as (writable, fileID):
-                writable.write(binary)
-            item = SDBHelper.binaryToAttributes('')
-            item["overlargeID"] = fileID
-        else:
-            item = SDBHelper.binaryToAttributes(binary)
-        return item
 
     def _aws_job_from_item(self, item):
         if "fileID" in item:
@@ -276,15 +250,9 @@
         jobStoreID = self._newJobID()
         log.debug("Creating job %s for '%s'",
                   jobStoreID, '<no command>' if jobNode.command is None else jobNode.command)
-<<<<<<< HEAD
         job = AWSJob.fromJobNode(jobNode, jobStoreID=jobStoreID, tryCount=self._defaultTryCount())
 
         item = self._aws_job_to_item(job)
-=======
-        job = JobGraph.fromJobNode(jobNode, jobStoreID=jobStoreID, tryCount=self._defaultTryCount())
-
-        item = self._awsJobToItem(job)
->>>>>>> a272a4be
         for attempt in retry_sdb():
             with attempt:
                 assert self.jobsDomain.put_attributes(job.jobStoreID, item)
@@ -295,7 +263,7 @@
             with attempt:
                 return bool(self.jobsDomain.get_attributes(
                     item_name=jobStoreID,
-                    attribute_name=[SDBHelper.presenceIndicator()],
+                    attribute_name=[AWSJob.presenceIndicator()],
                     consistent_read=True))
 
     def jobs(self):
@@ -307,12 +275,8 @@
                     query="select * from `%s`" % self.jobsDomain.name))
         assert result is not None
         for jobItem in result:
-<<<<<<< HEAD
             yield self._aws_job_from_item(jobItem)
 
-=======
-            yield self._awsJobFromItem(jobItem)
->>>>>>> a272a4be
 
     def load(self, jobStoreID):
         item = None
@@ -321,11 +285,7 @@
                 item = self.jobsDomain.get_attributes(jobStoreID, consistent_read=True)
         if not item:
             raise NoSuchJobException(jobStoreID)
-<<<<<<< HEAD
         job = self._aws_job_from_item(item)
-=======
-        job = self._awsJobFromItem(item)
->>>>>>> a272a4be
         if job is None:
             raise NoSuchJobException(jobStoreID)
         log.debug("Loaded job %s", jobStoreID)
@@ -333,11 +293,7 @@
 
     def update(self, job):
         log.debug("Updating job %s", job.jobStoreID)
-<<<<<<< HEAD
         item = self._aws_job_to_item(job)        
-=======
-        item = self._awsJobToItem(job)        
->>>>>>> a272a4be
         for attempt in retry_sdb():
             with attempt:
                 assert self.jobsDomain.put_attributes(job.jobStoreID, item)
@@ -353,15 +309,9 @@
         for attempt in retry_sdb():
             with attempt:
                 item = self.jobsDomain.get_attributes(jobStoreID, consistent_read=True)
-<<<<<<< HEAD
         if "fileID" in item:
             log.debug("Deleting job from filestore")
             self.deleteFile(item["fileID"])
-=======
-        if "overlargeID" in item:
-            log.debug("Deleting job from filestore")
-            self.deleteFile(item["overlargeID"])
->>>>>>> a272a4be
         for attempt in retry_sdb():
             with attempt:
                 self.jobsDomain.delete_attributes(item_name=jobStoreID)
@@ -1331,6 +1281,35 @@
 aRepr.maxstring = 38  # so UUIDs don't get truncated (36 for UUID plus 2 for quotes)
 custom_repr = aRepr.repr
 
+
+class AWSJob(JobGraph, SDBHelper):
+    """
+    A Job that can be converted to and from an SDB item.
+    """
+
+    @classmethod
+    def fromItem(cls, item):
+        """
+        :type item: Item
+        :rtype: AWSJob
+        """
+        binary, _ = cls.attributesToBinary(item)
+        assert binary is not None
+        return cPickle.loads(binary)
+
+    def toItem(self):
+        """
+        To to a peculiarity of Boto's SDB bindings, this method does not return an Item,
+        but a tuple. The returned tuple can be used with put_attributes like so
+
+        domain.put_attributes( *toItem(...) )
+
+        :rtype: (str,dict)
+        :return: a str for the item's name and a dictionary for the item's attributes
+        """
+        return self.jobStoreID, self.binaryToAttributes(cPickle.dumps(self, protocol=cPickle.HIGHEST_PROTOCOL))
+
+
 class BucketLocationConflictException(Exception):
     def __init__(self, bucketRegion):
         super(BucketLocationConflictException, self).__init__(
