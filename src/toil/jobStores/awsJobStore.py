from StringIO import StringIO
from ast import literal_eval
from collections import defaultdict
from contextlib import contextmanager
import logging
import os
import re
from threading import Thread
import math
import uuid
<<<<<<< HEAD
import bz2
import cPickle
from base64 import b64decode, b64encode
=======
import base64
import hashlib
>>>>>>> e7a5839e

# noinspection PyUnresolvedReferences
from boto.sdb.domain import Domain
# noinspection PyUnresolvedReferences
from boto.s3.bucket import Bucket
# noinspection PyUnresolvedReferences
from boto.s3.connection import S3Connection
# noinspection PyUnresolvedReferences
from boto.sdb.connection import SDBConnection
from boto.sdb.item import Item
import boto.s3
from boto.exception import SDBResponseError, S3ResponseError
import itertools
import time

from toil.jobStores.abstractJobStore import AbstractJobStore, NoSuchJobException, \
    ConcurrentFileModificationException, NoSuchFileException
from toil.jobWrapper import JobWrapper

log = logging.getLogger( __name__ )

# FIXME: Command length is currently limited to 1024 characters

# FIXME: Passing in both headers and validate=False caused BotoClientError: When providing 'validate=False', no other
# params are allowed. Solution, validate=False was removed completely, but could potentially be passed if not encrypting

# NB: Number of messages per job is limited to 256-x, 1024 bytes each, with x being the number of

# other attributes in the item

# FIXME: enforce SimpleDB limits early


class AWSJobStore( AbstractJobStore ):
    """
    A job store that uses Amazon's S3 for file storage and SimpleDB for storing job info and
    enforcing strong consistency on the S3 file storage. The schema in SimpleDB is as follows:

    Jobs are stored in the "xyz.jobs" domain where xyz is the name prefix this job store was
    constructed with. Each item in that domain uses the job store job ID (jobStoreID) as the item
    name. The command, memory and cpu fields of a job will be stored as attributes. The messages
    field of a job will be stored as a multivalued attribute.
    """

    # FIXME: Eliminate after consolidating behaviour with FileJobStore

    resetJobInLoadState = True
    """Whether to reset the messages, remainingRetryCount and children attributes of a job when
    it is loaded by loadToilState."""

    def fileExists(self, jobStoreFileID ):
        return bool(self.versions.get_item(item_name=jobStoreFileID, consistent_read=True))

    def jobs( self ):
        for attempt in retry_sdb( ):
            with attempt:
                result = list( self.jobDomain.select(
                    query="select * from `{domain}` ".format( domain=self.jobDomain.name ),
                    consistent_read=True ) )
        jobList = []
        for jobItem in result:
            yield AWSJob.fromItem(jobItem)

    def create( self, command, memory, cpu, disk,updateID=None,
                predecessorNumber=0 ):
        jobStoreID = self._newJobID( )
        log.debug( "Creating job %s for '%s'",
                   jobStoreID, '<no command>' if command is None else command )
        job = AWSJob( jobStoreID=jobStoreID,
                             command=command, memory=memory, cpu=cpu, disk=disk,
                             remainingRetryCount=self._defaultTryCount( ), logJobStoreFileID=None,
                             updateID=updateID, predecessorNumber=predecessorNumber)
        for attempt in retry_sdb( ):
            with attempt:
                assert self.jobDomain.put_attributes( item_name=jobStoreID,
                                                 attributes=job.toItem( ) )
        return job

    def __init__( self, region, namePrefix, config=None ):
        log.debug( "Instantiating %s for region %s and name prefix '%s'",
                   self.__class__, region, namePrefix )
        self.region = region
        self.namePrefix = namePrefix
        self.jobDomain = None
        self.versions = None
        self.files = None
        self.stats = None
        self.db = self._connectSimpleDB( )
        self.s3 = self._connectS3( )
        self.sseKey = None
        create = config is not None
        self.jobDomain = self._getOrCreateDomain( 'jobs', create )
        self.versions = self._getOrCreateDomain( 'versions', create )
        self.files = self._getOrCreateBucket( 'files', create, versioning=True )
        self.stats = self._getOrCreateBucket( 'stats', create, versioning=True )
        super( AWSJobStore, self ).__init__( config=config )
        if 'sse_key' in self.config.attrib:
            with open(self.config.attrib["sse_key"]) as f:
                self.sseKey=f.readline()

    def exists( self, jobStoreID ):
        for attempt in retry_sdb( ):
            with attempt:
                return bool( self.jobDomain.get_attributes( item_name=jobStoreID,
                                                       attribute_name=[ ],
                                                       consistent_read=True ) )
    def getPublicUrl( self, jobStoreFileID):
        """
        For Amazon SimpleDB requests, use HTTP GET requests that are URLs with query strings.
        http://awsdocs.s3.amazonaws.com/SDB/latest/sdb-dg.pdf
        Create url, check if valid, return.
        Encrypted file urls are currently not supported
        """
        key = self.files.get_key( key_name=jobStoreFileID)
        return key.generate_url(expires_in=3600) # one hour

    def getSharedPublicUrl(self, FileName):
        jobStoreFileID = self._newFileID( FileName )
        return self.getPublicUrl(jobStoreFileID)

    def load( self, jobStoreID ):
        # TODO: check if mentioning individual attributes is faster than using *
        for attempt in retry_sdb( ):
            with attempt:
                result = list( self.jobDomain.select(
                    query="select * from `{domain}` "
                          "where itemName() = '{jobStoreID}'".format( domain=self.jobDomain.name,
                                                                   jobStoreID=jobStoreID ),
                    consistent_read=True ) )
        if len(result)!=1:
            raise NoSuchJobException(jobStoreID)
        job = AWSJob.fromItem(result[0])
        if job is None:
            raise NoSuchJobException( jobStoreID )
        log.debug( "Loaded job %s", jobStoreID )
        return job

    def update( self, job ):
        log.debug( "Updating job %s", job.jobStoreID )
        for attempt in retry_sdb( ):
            with attempt:
                assert self.jobDomain.put_attributes( item_name=job.jobStoreID,
                                                 attributes=job.toItem( ) )

    def delete( self, jobStoreID ):
        batch_delete_limit=25
        # remove job and replace with jobStoreId.
        log.debug( "Deleting job %s", jobStoreID )
        for attempt in retry_sdb( ):
            with attempt:
                self.jobDomain.delete_attributes( item_name=jobStoreID )
        for attempt in retry_sdb( ):
            with attempt:
                items = list( self.versions.select(
                    query="select * from `%s` "
                          "where jobStoreID='%s'" % (self.versions.name, jobStoreID),
                    consistent_read=True ) )
        if items:
            log.debug( "Deleting %d file(s) associated with job %s", len( items ), jobStoreID )
            for attempt in retry_sdb( ):
                with attempt:
                    loops = int(math.ceil(float(len(items))/batch_delete_limit))
                    for loop in range(0,loops):
                        self.versions.batch_delete_attributes( { item.name: None for item in items[loop*batch_delete_limit:(loop+1)*batch_delete_limit] } )
            for item in items:
                if 'version' in item:
                    self.files.delete_key( key_name=item.name,
                                           version_id=item[ 'version' ] )
                else:
                    self.files.delete_key( key_name=item.name)

    def writeFile( self, jobStoreID, localFilePath ):
        jobStoreFileID = self._newFileID( )
        firstVersion = self._upload( jobStoreFileID, localFilePath )
        self._registerFile( jobStoreFileID, jobStoreID=jobStoreID, newVersion=firstVersion )
        log.debug( "Wrote initial version %s of file %s for job %s from path '%s'",
                   firstVersion, jobStoreFileID, jobStoreID, localFilePath )
        return jobStoreFileID

    @contextmanager
    def writeFileStream( self, jobStoreID ):
        jobStoreFileID = self._newFileID( )
        with self._uploadStream( jobStoreFileID, self.files ) as (writable, key):
            yield writable, jobStoreFileID
        firstVersion = key.version_id
        assert firstVersion is not None
        self._registerFile( jobStoreFileID, jobStoreID=jobStoreID, newVersion=firstVersion )
        log.debug( "Wrote initial version %s of file %s for job %s",
                   firstVersion, jobStoreFileID, jobStoreID )

    @contextmanager
    def writeSharedFileStream( self, sharedFileName, isProtected=True ):
        assert self._validateSharedFileName( sharedFileName )
        jobStoreFileID = self._newFileID( sharedFileName )
        oldVersion = self._getFileVersion( jobStoreFileID )
        with self._uploadStream( jobStoreFileID, self.files, encrypted=isProtected ) as (writable, key):
            yield writable
        newVersion = key.version_id
        jobStoreId = str( self.sharedFileJobID ) if oldVersion is None else None
        self._registerFile( jobStoreFileID,
                            jobStoreID=jobStoreId, oldVersion=oldVersion, newVersion=newVersion )
        if oldVersion is None:
            log.debug( "Wrote initial version %s of shared file %s (%s)",
                       newVersion, sharedFileName, jobStoreFileID )
        else:
            log.debug( "Wrote version %s of file %s (%s), replacing version %s",
                       newVersion, sharedFileName, jobStoreFileID, oldVersion )

    def updateFile( self, jobStoreFileID, localFilePath ):
        oldVersion = self._getFileVersion( jobStoreFileID )
        newVersion = self._upload( jobStoreFileID, localFilePath )
        self._registerFile( jobStoreFileID, oldVersion=oldVersion, newVersion=newVersion )
        log.debug( "Wrote version %s of file %s from path '%s', replacing version %s",
                   newVersion, jobStoreFileID, localFilePath, oldVersion )

    @contextmanager
    def updateFileStream( self, jobStoreFileID ):
        oldVersion = self._getFileVersion( jobStoreFileID )
        with self._uploadStream( jobStoreFileID, self.files ) as (writable, key):
            yield writable
        newVersion = key.version_id
        self._registerFile( jobStoreFileID, oldVersion=oldVersion, newVersion=newVersion )
        log.debug( "Wrote version %s of file %s, replacing version %s",
                   newVersion, jobStoreFileID, oldVersion )

    def readFile( self, jobStoreFileID, localFilePath ):
        version = self._getFileVersion( jobStoreFileID )
        if version is None: raise NoSuchFileException( jobStoreFileID )
        log.debug( "Reading version %s of file %s to path '%s'",
                   version, jobStoreFileID, localFilePath )
        self._download( jobStoreFileID, localFilePath, version )

    @contextmanager
    def readFileStream( self, jobStoreFileID ):
        version = self._getFileVersion( jobStoreFileID )
        if version is None: raise NoSuchFileException( jobStoreFileID )
        log.debug( "Reading version %s of file %s", version, jobStoreFileID )
        with self._downloadStream( jobStoreFileID, version, self.files ) as readable:
            yield readable

    @contextmanager
    def readSharedFileStream( self, sharedFileName, isProtected=True ):
        assert self._validateSharedFileName( sharedFileName )
        jobStoreFileID = self._newFileID( sharedFileName )
        version = self._getFileVersion( jobStoreFileID )
        if version is None: raise NoSuchFileException( jobStoreFileID )
        log.debug( "Read version %s from shared file %s (%s)",
                   version, sharedFileName, jobStoreFileID )
        with self._downloadStream( jobStoreFileID, version, self.files, encrypted=isProtected ) as readable:
            yield readable

    def deleteFile( self, jobStoreFileID ):
        version, bucket = self._getFileVersionAndBucket( jobStoreFileID )
        if bucket:
            for attempt in retry_sdb( ):
                with attempt:
                    if version:
                        self.versions.delete_attributes( jobStoreFileID,
                                                         expected_values=[ 'version', version ] )
                    else:
                        self.versions.delete_attributes( jobStoreFileID)

            bucket.delete_key( key_name=jobStoreFileID, version_id=version )
            if version:
                log.debug( "Deleted version %s of file %s", version, jobStoreFileID )
            else:
                log.debug( "Deleted unversioned file %s", version, jobStoreFileID )
        else:
            log.debug( "File %s does not exist", jobStoreFileID)

    def getEmptyFileStoreID( self, jobStoreID ):
        jobStoreFileID = self._newFileID( )
        self._registerFile( jobStoreFileID, jobStoreID=jobStoreID )
        log.debug( "Registered empty file %s for job %s", jobStoreFileID, jobStoreID )
        return jobStoreFileID

    def writeStatsAndLogging( self, statsAndLoggingString ):
        jobStoreFileId = self._newFileID( )
        with self._uploadStream( jobStoreFileId, self.stats, multipart=False ) as (writeable, key):
            writeable.write( statsAndLoggingString )
        firstVersion = key.version_id
        self._registerFile( jobStoreFileId, bucketName='stats', newVersion=firstVersion )

    def readStatsAndLogging( self, statsCallBackFn ):
        itemsProcessed = 0
        for attempt in retry_sdb( ):
            with attempt:
                items = list( self.versions.select(
                    query="select * from `%s` "
                          "where bucketName='stats'" % (self.versions.name,),
                    consistent_read=True ) )
        for item in items:
            with self._downloadStream( item.name, item[ 'version' ], self.stats ) as readable:
                statsCallBackFn( readable )
            self.deleteFile( item.name )
            itemsProcessed += 1
        return itemsProcessed

    # Dots in bucket names should be avoided because bucket names are used in HTTPS bucket
    # URLs where the may interfere with the certificate common name. We use a double
    # underscore as a separator instead.
    bucketNameRe = re.compile( r'^[a-z0-9][a-z0-9-]+[a-z0-9]$' )

    nameSeparator = '--'

    @classmethod
    def _parseArgs( cls, jobStoreString ):
        region, namePrefix = jobStoreString.split( ':' )
        # See http://docs.aws.amazon.com/AmazonS3/latest/dev/BucketRestrictions.html,
        # reserve 10 characters for separator and suffixes
        if not cls.bucketNameRe.match( namePrefix ):
            raise ValueError( "Invalid name prefix '%s'. Name prefixes must contain only digits, "
                              "hyphens or lower-case letters and must not start or end in a "
                              "hyphen." % namePrefix )
        # reserve 13 for separator and suffix
        if len( namePrefix ) > 50:
            raise ValueError( "Invalid name prefix '%s'. Name prefixes may not be longer than 50 "
                              "characters." % namePrefix )
        if '--' in namePrefix:
            raise ValueError( "Invalid name prefix '%s'. Name prefixes may not contain "
                              "%s." % (namePrefix, cls.nameSeparator) )

        return region, namePrefix

    def _connectSimpleDB( self ):
        """
        rtype: SDBConnection
        """
        db = boto.sdb.connect_to_region( self.region )
        if db is None:
            raise ValueError( "Could not connect to SimpleDB. Make sure '%s' is a valid SimpleDB "
                              "region." % self.region )
        assert db is not None
        return db

    def _connectS3( self ):
        """
        :rtype: S3Connection
        """
        s3 = boto.s3.connect_to_region( self.region )
        if s3 is None:
            raise ValueError( "Could not connect to S3. Make sure '%s' is a valid S3 region." %
                              self.region )
        return s3

    def _getOrCreateBucket( self, bucket_name, create=False, versioning=False ):
        """
        :rtype Bucket
        """
        bucket_name = self.namePrefix + self.nameSeparator + bucket_name
        assert self.bucketNameRe.match( bucket_name )
        assert 3 <= len( bucket_name ) <= 63
        try:
            bucket = self.s3.get_bucket( bucket_name, validate=True )
            assert versioning is self.__getBucketVersioning( bucket )
            return bucket
        except S3ResponseError as e:
            if e.error_code == 'NoSuchBucket' and create:
                bucket = self.s3.create_bucket( bucket_name, location=self.region )
                if versioning:
                    bucket.configure_versioning( versioning )
                return bucket
            else:
                raise

    def _getOrCreateDomain( self, domain_name, create=False ):
        """
        :rtype : Domain
        """
        domain_name = self.namePrefix + self.nameSeparator + domain_name
        for i in itertools.count( ):
            try:
                return self.db.get_domain( domain_name )
            except SDBResponseError as e:
                if e.error_code == 'NoSuchDomain':
                    if i == 0 and create:
                        self.db.create_domain( domain_name )
                    else:
                        log.warn( "Creation of '%s' still pending, retrying in 5s" % domain_name )
                        time.sleep( 5 )

    def _newJobID( self ):
        return str( uuid.uuid4( ) )

    # A dummy job ID under which all shared files are stored.
    sharedFileJobID = uuid.UUID( '891f7db6-e4d9-4221-a58e-ab6cc4395f94' )

    def _newFileID( self, sharedFileName=None ):
        if sharedFileName is None:
            return str( uuid.uuid4( ) )
        else:
            return str( uuid.uuid5( self.sharedFileJobID, str(sharedFileName) ) )

    def _getFileVersionAndBucket( self, jobStoreFileID ):
        """
        :rtype: tuple(str version, AWS bucket)
        """
        for attempt in retry_sdb( ):
            with attempt:
                item = self.versions.get_attributes( item_name=jobStoreFileID,
                                                     attribute_name=[ 'version', 'bucketName' ],
                                                     consistent_read=True )
        bucketName = item.get( 'bucketName', None )
        if bucketName is None:
            return None, None
        else:
            return item.get( 'version', None ), getattr( self, bucketName )

    def _getFileVersion( self, jobStoreFileID, expectedBucket=None ):
        version, bucket = self._getFileVersionAndBucket( jobStoreFileID )
        if bucket is None:
            assert version is None
        else:
            if expectedBucket is None:
                expectedBucket = self.files
            assert bucket is expectedBucket
        return version

    _s3_part_size = 50 * 1024 * 1024

    def _upload( self, jobStoreFileID, localFilePath ):
        file_size, file_time = self._fileSizeAndTime( localFilePath )
        headers = {}
        self.__add_encryption_headers( headers )
        if file_size <= self._s3_part_size:
            key = self.files.new_key( key_name=jobStoreFileID )
            key.name = jobStoreFileID
            key.set_contents_from_filename( localFilePath, headers=headers)
            version = key.version_id
        else:
            with open( localFilePath, 'rb' ) as f:
                upload = self.files.initiate_multipart_upload( key_name=jobStoreFileID, headers=headers)
                try:
                    start = 0
                    part_num = itertools.count( )
                    while start < file_size:
                        end = min( start + self._s3_part_size, file_size )
                        assert f.tell( ) == start
                        upload.upload_part_from_file( fp=f,
                                                      part_num=next( part_num ) + 1,
                                                      size=end - start )
                        start = end
                    assert f.tell( ) == file_size == start
                except:
                    upload.cancel_upload( )
                    raise
                else:
                    version = upload.complete_upload( ).version_id
        key = self.files.get_key( jobStoreFileID, headers=headers )
        assert key.size == file_size
        assert self._fileSizeAndTime( localFilePath ) == (file_size, file_time)
        return version

    @contextmanager
    def _uploadStream( self, jobStoreFileID, bucket, multipart=True, encrypted=True ):
        key = bucket.new_key( key_name=jobStoreFileID )
        assert key.version_id is None
        readable_fh, writable_fh = os.pipe( )
        headers = {}
        if encrypted:
            self.__add_encryption_headers( headers )
        with os.fdopen( readable_fh, 'r' ) as readable:
            with os.fdopen( writable_fh, 'w' ) as writable:
                def reader( ):
                    try:
                        upload = bucket.initiate_multipart_upload( key_name=jobStoreFileID, headers=headers )
                        try:
                            for part_num in itertools.count( ):
                                # FIXME: Consider using a key.set_contents_from_stream and rip ...
                                # FIXME: ... the query_args logic from upload_part_from_file in ...
                                # FIXME: ... in MultipartUpload. Possible downside is that ...
                                # FIXME: ... implicit retries won't work.
                                buf = readable.read( self._s3_part_size )
                                # There must be at least one part, even if the file is empty.
                                if len( buf ) == 0 and part_num > 0: break
                                upload.upload_part_from_file( fp=StringIO( buf ),
                                                              # S3 part numbers are 1-based
                                                              part_num=part_num + 1, headers=headers )
                                if len( buf ) == 0: break
                        except:
                            upload.cancel_upload( )
                            raise
                        else:
                            key.version_id = upload.complete_upload( ).version_id
                    except:
                        log.exception( 'Exception in reader thread' )

                def simpleReader( ):
                    log.debug( "Using single part upload" )
                    try:
                        buf = StringIO( readable.read( ) )
                        assert key.set_contents_from_file( fp=buf, headers=headers ) == buf.len
                    except:
                        log.exception( "Exception in simple reader thread" )

                thread = Thread( target=reader if multipart else simpleReader )
                thread.start( )
                # Yield the key now with version_id unset. When reader() returns
                # key.version_id will be set.
                yield writable, key
            # The writable is now closed. This will send EOF to the readable and cause that
            # thread to finish.
            thread.join( )
            assert key.version_id is not None

    def _download( self, jobStoreFileID, localFilePath, version ):
        headers = {}
        self.__add_encryption_headers( headers )
        key = self.files.get_key( jobStoreFileID, headers=headers )
        key.get_contents_to_filename( localFilePath, version_id=version, headers=headers )

    @contextmanager
    def _downloadStream( self, jobStoreFileID, version, bucket, encrypted=True ):
        headers = {}
        if encrypted:
            self.__add_encryption_headers( headers )
        key = bucket.get_key( jobStoreFileID, headers=headers)
        readable_fh, writable_fh = os.pipe( )
        with os.fdopen( readable_fh, 'r' ) as readable:
            with os.fdopen( writable_fh, 'w' ) as writable:
                def writer( ):
                    key.get_contents_to_file( writable, headers=headers, version_id=version)
                    # This close() will send EOF to the reading end and ultimately cause the
                    # yield to return. It also makes the implict .close() done by the enclosing
                    # "with" context redundant but that should be ok since .close() on file
                    # objects are idempotent.
                    writable.close( )

                thread = Thread( target=writer )
                thread.start( )
                yield readable
                thread.join( )

    def _registerFile( self, jobStoreFileID,
                       bucketName='files', jobStoreID=None, newVersion=None, oldVersion=None ):
        """
        Register a a file in the store

        :param jobStoreFileID: the file's ID, mandatory

        :param bucketName: the name of the S3 bucket the file was placed in

        :param jobStoreID: the ID of the job owning the file, only allowed for first version of
                           file or when file is registered without content

        :param newVersion: the file's new version or None if the file is to be registered without
                           content, in which case jobStoreId must be passed

        :param oldVersion: the expected previous version of the file or None if newVersion is the
                           first version or file is registered without content
        """
        # Must pass either jobStoreID or newVersion, or both
        assert jobStoreID is not None or newVersion is not None
        # Must pass newVersion if passing oldVersion
        assert oldVersion is None or newVersion is not None
        attributes = dict( bucketName=bucketName )
        if newVersion is not None:
            attributes[ 'version' ] = newVersion
        if jobStoreID is not None:
            attributes[ 'jobStoreID' ] = jobStoreID
        # False stands for absence
        expected = [ 'version', False if oldVersion is None else oldVersion ]
        try:
            for attempt in retry_sdb( ):
                with attempt:
                    assert self.versions.put_attributes( item_name=jobStoreFileID,
                                                         attributes=attributes,
                                                         expected_value=expected )
            if oldVersion is not None:
                bucket = getattr( self, bucketName )
                bucket.delete_key( jobStoreFileID, version_id=oldVersion )
        except SDBResponseError as e:
            if e.error_code == 'ConditionalCheckFailed':
                raise ConcurrentFileModificationException( jobStoreFileID )
            else:
                raise

    def _fileSizeAndTime( self, localFilePath ):
        file_stat = os.stat( localFilePath )
        file_size, file_time = file_stat.st_size, file_stat.st_mtime
        return file_size, file_time

    versionings = dict( Enabled=True, Disabled=False, Suspended=None )

    def __getBucketVersioning( self, bucket ):
        """
        A valueable lesson in how to feck up a simple tri-state boolean.

        For newly created buckets get_versioning_status returns None. We map that to False.

        TBD: This may actually be a result of eventual consistency

        Otherwise, the 'Versioning' entry in the dictionary returned by get_versioning_status can
        be 'Enabled', 'Suspended' or 'Disabled' which we map to True, None and False
        respectively. Calling configure_versioning with False on a bucket will cause
        get_versioning_status to then return 'Suspended' for some reason.
        """
        status = bucket.get_versioning_status( )
        return bool( status ) and self.versionings[ status[ 'Versioning' ] ]

    def __add_encryption_headers( self, headers ):
        if self.sseKey is not None:
            self._add_encryption_headers( self.sseKey, headers )

    def deleteJobStore( self ):
        for bucket in (self.files, self.stats):
            if bucket is not None:
                for upload in bucket.list_multipart_uploads( ):
                    upload.cancel_upload( )
                if self.__getBucketVersioning( bucket ) in (True, None):
                    for key in list( bucket.list_versions( ) ):
                        bucket.delete_key( key.name, version_id=key.version_id )
                else:
                    for key in list( bucket.list( ) ):
                        key.delete( )
                bucket.delete( )
        for domain in (self.versions, self.jobDomain):
            if domain is not None:
                domain.delete( )

    @staticmethod
    def _add_encryption_headers( sse_key, headers ):
        assert len( sse_key ) == 32
        encoded_sse_key = base64.b64encode( sse_key )
        encoded_sse_key_md5 = base64.b64encode( hashlib.md5( sse_key ).digest( ) )
        headers[ 'x-amz-server-side-encryption-customer-algorithm' ] = 'AES256'
        headers[ 'x-amz-server-side-encryption-customer-key' ] = encoded_sse_key
        headers[ 'x-amz-server-side-encryption-customer-key-md5' ] = encoded_sse_key_md5


class AWSJob( JobWrapper ):
    """
    A Job that can be converted to and from a SimpleDB Item
    """

    @classmethod
    def fromItem( cls, item, jobStoreID=None ):
        """
        :type item: Item
        :rtype: AWSJob
        """
        chunkedJob = item.items()
        chunkedJob.sort()
        if len(chunkedJob)==1:
            wholeJobString = chunkedJob[0][1] #first element of list = tuple, second element of tuple = serialized job
        else:
            wholeJobString = ''.join(item[1] for item in chunkedJob)
        return cPickle.loads(bz2.decompress(b64decode(wholeJobString)))

    def toItem( self, parentJobStoreID=None ):
        """
        :rtype: Item
        """
        item = {}
        serializedAndEncodedJob = b64encode(bz2.compress(cPickle.dumps(self)))
        # this convoluted expression splits the string into chunks of 1024 - the max value for an attribute in SDB
        jobChunks = [serializedAndEncodedJob[i:i+1024] for i in range(0, len(serializedAndEncodedJob), 1024)]
        for attributeOrder,chunk in enumerate(jobChunks):
            item[str(attributeOrder).zfill(3)] = chunk
        return item

# FIXME: This was lifted from cgcloud-lib where we use it for EC2 retries. The only difference
# FIXME: ... between that code and this is the name of the exception.

a_short_time = 5

a_long_time = 60 * 60


def no_such_domain( e ):
    return e.error_code.endswith( 'NoSuchDomain' )


def true( _ ):
    return True


def false( _ ):
    return False


def retry_sdb( retry_after=a_short_time,
               retry_for=10 * a_short_time,
               retry_while=no_such_domain ):
    """
    Retry an SDB operation while the failure matches a given predicate and until a given timeout
    expires, waiting a given amount of time in between attempts. This function is a generator
    that yields contextmanagers. See doctests below for example usage.

    :param retry_after: the delay in seconds between attempts

    :param retry_for: the timeout in seconds.

    :param retry_while: a callable with one argument, an instance of SDBResponseError, returning
    True if another attempt should be made or False otherwise

    :return: a generator yielding contextmanagers

    Retry for a limited amount of time:
    >>> i = 0
    >>> for attempt in retry_sdb( retry_after=0, retry_for=.1, retry_while=true ):
    ...     with attempt:
    ...         i += 1
    ...         raise SDBResponseError( 'foo', 'bar' )
    Traceback (most recent call last):
    ...
    SDBResponseError: SDBResponseError: foo bar
    <BLANKLINE>
    >>> i > 1
    True

    Do exactly one attempt:
    >>> i = 0
    >>> for attempt in retry_sdb( retry_for=0 ):
    ...     with attempt:
    ...         i += 1
    ...         raise SDBResponseError( 'foo', 'bar' )
    Traceback (most recent call last):
    ...
    SDBResponseError: SDBResponseError: foo bar
    <BLANKLINE>
    >>> i
    1

    Don't retry on success
    >>> i = 0
    >>> for attempt in retry_sdb( retry_after=0, retry_for=.1, retry_while=true ):
    ...     with attempt:
    ...         i += 1
    >>> i
    1

    Don't retry on unless condition returns
    >>> i = 0
    >>> for attempt in retry_sdb( retry_after=0, retry_for=.1, retry_while=false ):
    ...     with attempt:
    ...         i += 1
    ...         raise SDBResponseError( 'foo', 'bar' )
    Traceback (most recent call last):
    ...
    SDBResponseError: SDBResponseError: foo bar
    <BLANKLINE>
    >>> i
    1
    """
    if retry_for > 0:
        go = [ None ]

        @contextmanager
        def repeated_attempt( ):
            try:
                yield
            except SDBResponseError as e:
                if time.time( ) + retry_after < expiration:
                    if retry_while( e ):
                        log.info( '... got %s, trying again in %is ...', e.error_code, retry_after )
                        time.sleep( retry_after )
                    else:
                        log.info( 'Exception failed predicate, giving up.' )
                        raise
                else:
                    log.info( 'Retry timeout expired, giving up.' )
                    raise
            else:
                go.pop( )

        expiration = time.time( ) + retry_for
        while go:
            yield repeated_attempt( )
    else:
        @contextmanager
        def single_attempt( ):
            yield

        yield single_attempt( )<|MERGE_RESOLUTION|>--- conflicted
+++ resolved
@@ -8,14 +8,10 @@
 from threading import Thread
 import math
 import uuid
-<<<<<<< HEAD
 import bz2
 import cPickle
-from base64 import b64decode, b64encode
-=======
 import base64
 import hashlib
->>>>>>> e7a5839e
 
 # noinspection PyUnresolvedReferences
 from boto.sdb.domain import Domain
@@ -663,14 +659,14 @@
             wholeJobString = chunkedJob[0][1] #first element of list = tuple, second element of tuple = serialized job
         else:
             wholeJobString = ''.join(item[1] for item in chunkedJob)
-        return cPickle.loads(bz2.decompress(b64decode(wholeJobString)))
+        return cPickle.loads(bz2.decompress(base64.b64decode(wholeJobString)))
 
     def toItem( self, parentJobStoreID=None ):
         """
         :rtype: Item
         """
         item = {}
-        serializedAndEncodedJob = b64encode(bz2.compress(cPickle.dumps(self)))
+        serializedAndEncodedJob = base64.b64encode(bz2.compress(cPickle.dumps(self)))
         # this convoluted expression splits the string into chunks of 1024 - the max value for an attribute in SDB
         jobChunks = [serializedAndEncodedJob[i:i+1024] for i in range(0, len(serializedAndEncodedJob), 1024)]
         for attributeOrder,chunk in enumerate(jobChunks):
