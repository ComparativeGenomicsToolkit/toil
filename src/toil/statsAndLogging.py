--- conflicted
+++ resolved
@@ -119,14 +119,6 @@
             except AttributeError:
                 pass
             else:
-<<<<<<< HEAD
-                def logWithFormatting(jobStoreID, jobLogs):
-                    logger.debug('Received Toil worker log. Disable debug level '
-                                 'logging to hide this output')
-                    for line in jobLogs:
-                        logger.debug('%s    %s', jobStoreID, line)
-=======
->>>>>>> a272a4be
                 # we may have multiple jobs per worker
                 jobNames = logs.names
                 messages = logs.messages
