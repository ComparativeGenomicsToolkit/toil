# Copyright (C) 2015-2016 Regents of the University of California
#
# Licensed under the Apache License, Version 2.0 (the "License");
# you may not use this file except in compliance with the License.
# You may obtain a copy of the License at
#
#     http://www.apache.org/licenses/LICENSE-2.0
#
# Unless required by applicable law or agreed to in writing, software
# distributed under the License is distributed on an "AS IS" BASIS,
# WITHOUT WARRANTIES OR CONDITIONS OF ANY KIND, either express or implied.
# See the License for the specific language governing permissions and
# limitations under the License.

from __future__ import print_function
import os
import textwrap

applianceSelf = os.environ['TOIL_APPLIANCE_SELF']
sdistName = os.environ['_TOIL_SDIST_NAME']


dependencies = ' '.join(['libffi-dev',  # For client side encryption for 'azure' extra with PyNACL
                         'python-dev',  # For installing Python packages with native code
                         'python-pip',  # Bootstrap pip, but needs upgrading, see below
                         'libcurl4-nss-dev',
                         'libssl-dev',
                         'wget',
                         'curl',
                         'openssh-server',
<<<<<<< HEAD
                         'mesos=1.2.0-2.0.6',
=======
                         'mesos=1.0.1-2.0.93.ubuntu1404',
                         "nodejs", # CWL support for javascript expressions
>>>>>>> a272a4be
                         'rsync',
                         'screen'])


def heredoc(s):
    s = textwrap.dedent(s).format(**globals())
    return s[1:] if s.startswith('\n') else s


motd = heredoc('''

    This is the Toil appliance. You can run your Toil script directly on the appliance, but only
    in single-machine mode. Alternatively, create a Toil cluster with `toil launch-cluster`,
    log into the leader of that cluster with `toil ssh-cluster` and run your Toil script there.

    For more information see http://toil.readthedocs.io/en/latest/

    Copyright (C) 2015-2016 Regents of the University of California

    Version: {applianceSelf}

''')

# Prepare motd to be echoed in the Dockerfile using a RUN statement that uses bash's print
motd = ''.join(l + '\\n\\\n' for l in motd.splitlines())

print(heredoc('''
    FROM ubuntu:14.04

    RUN echo "deb http://repos.mesosphere.io/ubuntu/ trusty main" \
        > /etc/apt/sources.list.d/mesosphere.list \
        && apt-key adv --keyserver keyserver.ubuntu.com --recv E56151BF \
        && echo "deb http://deb.nodesource.com/node_6.x trusty main" \
        > /etc/apt/sources.list.d/nodesource.list \
        && apt-key adv --keyserver keyserver.ubuntu.com --recv 68576280 \
        && apt-get -y update \
        && apt-get -y install {dependencies} \
        && apt-get clean && rm -rf /var/lib/apt/lists/*

    RUN mkdir /root/.ssh && \
        chmod 700 /root/.ssh

    ADD waitForKey.sh /usr/bin/waitForKey.sh

    RUN chmod 777 /usr/bin/waitForKey.sh

    # The stock pip is too old and can't install from sdist with extras
    RUN pip install --upgrade pip==8.1.2

    # Include virtualenv, as it is still the recommended way to deploy pipelines
    RUN pip install --upgrade virtualenv==15.0.3

    # Install s3am (--never-download prevents silent upgrades to pip, wheel and setuptools)
    RUN virtualenv --never-download /home/s3am \
        && /home/s3am/bin/pip install s3am==2.0 \
        && ln -s /home/s3am/bin/s3am /usr/local/bin/

    # Install statically linked version of docker client
    RUN curl https://get.docker.com/builds/Linux/x86_64/docker-1.12.3.tgz \
         | tar -xvzf - --transform='s,[^/]*/,,g' -C /usr/local/bin/ \
         && chmod u+x /usr/local/bin/docker

    # Fix for Mesos interface dependency missing on ubuntu
    RUN pip install protobuf==3.0.0

    # Move the Mesos module onto the Python path
    RUN ln -s /usr/lib/python2.7/site-packages/mesos /usr/local/lib/python2.7/dist-packages/mesos

    # Fix for https://issues.apache.org/jira/browse/MESOS-3793
    ENV MESOS_LAUNCHER=posix

    # Fix for `screen` (https://github.com/BD2KGenomics/toil/pull/1386#issuecomment-267424561)
    ENV TERM linux

    # An appliance may need to start more appliances, e.g. when the leader appliance launches the
    # worker appliance on a worker node. To support this, we embed a self-reference into the image:
    ENV TOIL_APPLIANCE_SELF {applianceSelf}

    RUN mkdir /var/lib/toil

    ENV TOIL_WORKDIR /var/lib/toil

    # This component changes most frequently and keeping it last maximizes Docker cache hits.
    COPY {sdistName} .
    RUN pip install {sdistName}[aws,mesos,encryption,cwl]
    RUN rm {sdistName}

    # for prometheus metrics
    RUN wget https://joel.armstro.ng/mtail
    RUN wget https://joel.armstro.ng/toil.mtail
    RUN chmod +x mtail
    RUN wget https://joel.armstro.ng/mesos-exporter
    RUN chmod +x mesos-exporter

    # for cactus
    RUN virtualenv --system-site-packages /venv
    RUN apt update && apt install -y git
    RUN git clone https://github.com/comparativegenomicstoolkit/cactus.git
    RUN bash -c 'source /venv/bin/activate && cd cactus && git checkout toil-docker && pip install .'

    # We intentionally inherit the default ENTRYPOINT and CMD from the base image, to the effect
    # that the running appliance just gives you a shell. To start the Mesos master or slave
    # daemons, the user # should override the entrypoint via --entrypoint.

    RUN echo '[ ! -z "$TERM" -a -r /etc/motd ] && cat /etc/motd' >> /etc/bash.bashrc \
        && printf '{motd}' > /etc/motd
'''))<|MERGE_RESOLUTION|>--- conflicted
+++ resolved
@@ -28,12 +28,8 @@
                          'wget',
                          'curl',
                          'openssh-server',
-<<<<<<< HEAD
                          'mesos=1.2.0-2.0.6',
-=======
-                         'mesos=1.0.1-2.0.93.ubuntu1404',
                          "nodejs", # CWL support for javascript expressions
->>>>>>> a272a4be
                          'rsync',
                          'screen'])
 
